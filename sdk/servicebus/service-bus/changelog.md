# Coming Soon 1.1.1

<<<<<<< HEAD
- When in ReceiveAndDelete mode, skip resolving the promise returned by `receiveMessages` due to a new message not arriving within 1 second of the previous message. This constraint is needed for 
PeekLock mode to avoid the case of earlier messages in the batch from getting their lock expired while
waiting for later messages. This fixes [Bug 5757](https://github.com/Azure/azure-sdk-for-js/issues/5757).
- We do not have retries for errors during receiver set up. User is expected to retry on their own.
There was a misleading retry due to a failed receiver being cached which is now fixed. Related to 
[Bug 5541](https://github.com/Azure/azure-sdk-for-js/issues/5541).
=======
- Ensure handlers passed to `registerMessageHandlers` are re-registered when the underlyng receiver encounters
  error and is re-initialized. Fixes [Bug 5541](https://github.com/Azure/azure-sdk-for-js/issues/5541) with
  [PR 5693](https://github.com/Azure/azure-sdk-for-js/pull/5693).
- Errors that arise from receivers failing to automatically reconnect after encountering a transient issue now trigger the user-provided `onError` callback passed to `receiver.registerMessageHandler`.
>>>>>>> 031ad742
- Update jsdocs for the `receiveMessages` method to include a note that the number of messages that can
  be received in `PeekLock` mode is capped at 2047. [PR 5758](https://github.com/Azure/azure-sdk-for-js/pull/5758).
- Update jsdocs for user facing apis to include information on possible errors that can be thrown.
  [PR 6088](https://github.com/Azure/azure-sdk-for-js/pull/6088)

# 2019-09-26 1.1.0

- Add browser support. Authentication using Azure Active Directory credentials is not supported yet - use a connection string instead.
  [PR 5128](https://github.com/Azure/azure-sdk-for-js/pull/5128) related to [issue 3373](https://github.com/Azure/azure-sdk-for-js/issues/3373)

# 2019-09-12 1.0.4

- Increase timeout value from 20 seconds to 60 seconds when settling messages.
  [PR 4907](https://github.com/Azure/azure-sdk-for-js/pull/4907) related to [bug 3764](https://github.com/Azure/azure-sdk-for-js/issues/3764)
- Allow time to receive a flow frame from service when sender is not in a sendable state.
  [PR 4908](https://github.com/Azure/azure-sdk-for-js/pull/4908) related to [bug 4764](https://github.com/Azure/azure-sdk-for-js/issues/4764)
- Use user provided timeout value for the entirety of the `receiveMessages()` method.
  [PR 4933](https://github.com/Azure/azure-sdk-for-js/pull/4933) related to [bug 4748](https://github.com/Azure/azure-sdk-for-js/issues/4748)
- Improve logging when not able to settle a message due to not having access to the right receiver. [PR 4943](https://github.com/Azure/azure-sdk-for-js/pull/4943)
- Fix bug where the library consistently fails to settle a message due to having lost reference to the right receiver. [PR 4947](https://github.com/Azure/azure-sdk-for-js/pull/4947)

# 2019-07-18 1.0.3

- Update `amqp-common` dependency version to 1.0.0-preview.6. This includes fix for the [bug 3971](https://github.com/Azure/azure-sdk-for-js/issues/3971) where the token audience in the credential created during [MSI based login](https://www.npmjs.com/package/@azure/ms-rest-nodeauth/v/2.0.2#msi-managed-service-identity-based-login-from-a-virtual-machine-created-in-azure) was being ignored. [PR 4146](https://github.com/Azure/azure-sdk-for-js/pull/4146)
- Added event handlers for `error` and `protocolError` events on the connection object to avoid the case of unhandled exceptions like [bug 4136](https://github.com/Azure/azure-sdk-for-js/issues/4136)

# 2019-05-21 1.0.2

- Added missing package.json file to the npm package to fix issues bundling with webpack and other bundlers.
  This fixes the [bug 2857](https://github.com/Azure/azure-sdk-for-js/issues/2857).

# 2019-05-16 1.0.1

- Readme updated to remove the status about this library being in preview. This library is now out
  of preview.

# 2019-05-16 1.0.0

- `receiveMessages()` now returns rejected promise when network connection is lost.
- Receiving messages from a session whose id is an empty string is now allowed.
- Errors thrown explicitly by the library for the user facing apis are documented in jsdocs.

### Breaking changes

- When Service Bus does not acknowledge a message settlement/disposition request in time, the error
  `ServiceUnavailbleError` is thrown. This is consistent with send requests and requests over the \$management link.
- The error `MessageLockLostError` or `SessionLockLostError` (based on whether the entity has sessions enabled
  or not) is thrown for a message settlement/disposition request when the AMQP receiver link that was used to receive
  the message has died.
- User agent string which is passed as a AMQP connection property is updated to follow the new standard.
  For example: `azsdk-js-azureservicebus/1.0.0/(NODE-VERSION v10.15.0) Windows_NT 10.0.17763`

# 2019-04-24 1.0.0-preview.3

- Proxy support added. Please refer to the [useProxy](https://github.com/Azure/azure-sdk-for-js/blob/master/sdk/servicebus/service-bus/samples/javascript/gettingStarted/useProxy.js)
  sample to see how you can use Websockets to run this library with a proxy server
- Standardized error messages on errors thrown on parameter validations
- We now have API reference docs published for this library. Checkout our README which has been updated with the relevant API reference links.

# 2019-04-08 1.0.0-preview.2

### Breaking Changes

The second preview of the @azure/service-bus library has the below breaking changes from the previous
version:

#### Name changes

Some of our classes and functions have undergone a naming change to better describe what they are
meant to do.

- The `Namespace` class is renamed to `ServiceBusClient`
- The function to get a sender, `getSender` is renamed to `createSender`. It will now throw an error
  if an open sender already exists on the `QueueClient`/`SubscriptionClient`. If a previously created
  sender was closed, then this will create a new sender.
- The function to get a receiver, `getReceiver` is renamed to `createReceiver`. It will now throw an error
  if an open receiver already exists on the `QueueClient`/`SubscriptionClient`. If a previously created
  receiver was closed, then this will create a new receiver.
- The function to get a receiver for a session enabled Queue/Subsciption, `getSessionReceiver` is no
  longer supported. Use `createReceiver` instead and pass the `sessionOptions` parameter to provide
  `sessionId` and the duration until which you want to lock the session.
- `receive` and `receiveBatch` functions on the reciever are renamed to `registerMessageHandler` and
  `receiveMessages`
- `renewLock` on the receiver is renamed to `renewMessageLock`. In case of receiver from sessions,
  this is renamed to `renewSessionLock`.
- A third way of receiving messages is introduced on the receiver via `getMessageIterator` function
  which returns an async iterator over messages.

#### Authentication

- If you have been using the `createFromAadTokenCredentials` function to create an instance of the
  `Namespace` class (which is now `ServiceBusClient`), you will now need to use the
  [@azure/ms-rest-nodeauth](https://www.npmjs.com/package/@azure/ms-rest-nodeauth)
  library instead of [ms-rest-azure](https://www.npmjs.com/package/ms-rest-azure) library to create
  the credentials that are needed by the `createFromAadTokenCredentials` function. - Typescript: Replace `import * from "ms-rest-azure";` with `import * from "@azure/ms-rest-nodeauth";` - Javascript: Replace `require("ms-rest-azure")` with `require("@azure/ms-rest-nodeauth")`

### Bug fixes

- Fixed [Bug 1611](https://github.com/Azure/azure-sdk-for-js/issues/1611) where we could not receive
  more than 2047 messages in a single receiver when in `ReceiveAndDelete` mode.
- Fixed [Bug 1098](https://github.com/Azure/azure-sdk-for-js/issues/1098) where precision was lost
  on the messageId when a number is passed.
- A network connection lost error is now treated as retryable error. A new error with name `ConnectionLostError`
  is introduced for this scenario which you can see if you enable the [logs](https://github.com/Azure/azure-sdk-for-js/tree/master/sdk/servicebus/service-bus#enable-logs).
- When recovering from an error that caused the underlying AMQP connection to get disconnected,
  [rhea](https://github.com/amqp/rhea/issues/205) reconnects all the older AMQP links on the connection
  resulting in the below 2 errors in the logs. We now clear rhea's internal map to avoid such reconnections.
  We already have code in place to create new AMQP links to resume send/receive operations. Fixes
  [Bug 1268](https://github.com/Azure/azure-sdk-for-js/issues/1268) - InvalidOperationError: A link to connection '.....' \$cbs node has already been opened. - UnauthorizedError: Unauthorized access. 'Listen' claim(s) are required to perform this operation.

# 2019-02-05 1.0.0-preview.1

The first preview of the @azure/service-bus library has the below features

- Send messages to Queues and Topics
- Schedule to send messages at a later time to Queues and Topics
- Cancel such scheduled messages
- Peek messages from Queues and Subscriptions
- Receive messages from Queues and Subscriptions, settle them in 1 of 4 ways
  - `complete()`
  - `abandon()`
  - `defer()`
  - `deadletter()`
- Receive messages that were deferred or deadletter from Queues and Subscriptions<|MERGE_RESOLUTION|>--- conflicted
+++ resolved
@@ -1,18 +1,12 @@
 # Coming Soon 1.1.1
 
-<<<<<<< HEAD
 - When in ReceiveAndDelete mode, skip resolving the promise returned by `receiveMessages` due to a new message not arriving within 1 second of the previous message. This constraint is needed for 
 PeekLock mode to avoid the case of earlier messages in the batch from getting their lock expired while
 waiting for later messages. This fixes [Bug 5757](https://github.com/Azure/azure-sdk-for-js/issues/5757).
 - We do not have retries for errors during receiver set up. User is expected to retry on their own.
 There was a misleading retry due to a failed receiver being cached which is now fixed. Related to 
 [Bug 5541](https://github.com/Azure/azure-sdk-for-js/issues/5541).
-=======
-- Ensure handlers passed to `registerMessageHandlers` are re-registered when the underlyng receiver encounters
-  error and is re-initialized. Fixes [Bug 5541](https://github.com/Azure/azure-sdk-for-js/issues/5541) with
-  [PR 5693](https://github.com/Azure/azure-sdk-for-js/pull/5693).
 - Errors that arise from receivers failing to automatically reconnect after encountering a transient issue now trigger the user-provided `onError` callback passed to `receiver.registerMessageHandler`.
->>>>>>> 031ad742
 - Update jsdocs for the `receiveMessages` method to include a note that the number of messages that can
   be received in `PeekLock` mode is capped at 2047. [PR 5758](https://github.com/Azure/azure-sdk-for-js/pull/5758).
 - Update jsdocs for user facing apis to include information on possible errors that can be thrown.
