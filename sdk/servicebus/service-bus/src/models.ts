// Copyright (c) Microsoft Corporation.
// Licensed under the MIT license.

import { OperationOptionsBase } from "./modelsToBeSharedWithEventHubs";
import Long from "long";
<<<<<<< HEAD
import { ServiceBusReceivedMessage } from "./serviceBusMessage";
=======
import { MessagingError } from "@azure/core-amqp";

/**
 * Arguments to the `processError` callback.
 */
export interface ProcessErrorArgs {
  /**
   * The error.
   */
  error: Error | MessagingError;
  /**
   * The operation where the error originated.
   *
   * 'abandon': Errors that occur when if `abandon` is triggered automatically.
   * 'complete': Errors that occur when autoComplete completes a message.
   * 'processMessageCallback': Errors thrown from the user's `processMessage` callback passed to `subscribe`.
   * 'receive': Errors thrown when receiving messages.
   * 'renewLock': Errors thrown when automatic lock renewal fails.
   */
  errorSource: "abandon" | "complete" | "processMessageCallback" | "receive" | "renewLock";
  /**
   * The entity path for the current receiver.
   */
  entityPath: string;
  /**
   * The fully qualified namespace for the Service Bus.
   */
  fullyQualifiedNamespace: string;
}
>>>>>>> 20072d2a

/**
 * The general message handler interface (used for streamMessages).
 */
export interface MessageHandlers {
  /**
   * Handler that processes messages from service bus.
   *
   * @param message A message received from Service Bus.
   */
  processMessage(message: ServiceBusReceivedMessage): Promise<void>;
  /**
   * Handler that processes errors that occur during receiving.
   * @param args The error and additional context to indicate where
   * the error originated.
   */
  processError(args: ProcessErrorArgs): Promise<void>;
}

/**
 * @internal
 * @ignore
 */
export interface InternalMessageHandlers extends MessageHandlers {
  /**
   * Called when the connection is initialized but before we subscribe to messages or add credits.
   *
   * NOTE: This handler is completely internal and only used for tests.
   */
  processInitialize?: () => Promise<void>;
}

/**
 * Represents the possible receive modes for the receiver.
 */
export type ReceiveMode = "peekLock" | "receiveAndDelete";

/**
 * Represents the sub queue that is applicable for any queue or subscription.
 * Valid values are "deadLetter" and "transferDeadLetter". To learn more about dead letter queues,
 * see https://docs.microsoft.com/azure/service-bus-messaging/service-bus-dead-letter-queues
 */
export type SubQueue = "deadLetter" | "transferDeadLetter";

/**
 *
 *
 * @interface CreateReceiverOptions
 * @template ReceiveModeT
 */
export interface CreateReceiverOptions<ReceiveModeT extends ReceiveMode> {
  /**
   * Represents the receive mode for the receiver.
   *
   * In receiveAndDelete mode, messages are deleted from Service Bus as they are received.
   *
   * In peekLock mode, the receiver has a lock on the message for the duration specified on the
   * queue/subscription.
   *
   * Messages that are not settled within the lock duration will be redelivered as many times as
   * the max delivery count set on the queue/subscription, after which they get sent to a separate
   * dead letter queue.
   *
   * You can settle a message by calling complete(), abandon(), defer() or deadletter() methods on
   * the message.
   *
   * More information about how peekLock and message settlement works here:
   * https://docs.microsoft.com/azure/service-bus-messaging/message-transfers-locks-settlement#peeklock
   *
   */
  receiveMode?: ReceiveModeT;
  /**
   * Represents the sub queue that is applicable for any queue or subscription.
   * Valid values are "deadLetter" and "transferDeadLetter". To learn more about dead letter queues,
   * see https://docs.microsoft.com/azure/service-bus-messaging/service-bus-dead-letter-queues
   */
  subQueue?: SubQueue;

  /**
   * The maximum duration in milliseconds until which the lock on the message will be renewed
   * by the sdk automatically. This auto renewal stops once the message is settled or once the user
   * provided onMessage handler completes ite execution.
   *
   * - **Default**: `300 * 1000` milliseconds (5 minutes).
   * - **To disable autolock renewal**, set this to `0`.
   */
  maxAutoLockRenewalDurationInMs?: number;
}

/**
 * Options to configure the `createBatch` method on the `Sender`.
 * - `maxSizeInBytes`: The upper limit for the size of batch.
 *
 * Example usage:
 * ```js
 * {
 *     maxSizeInBytes: 1024 * 1024 // 1 MB
 * }
 * ```
 */
export interface CreateMessageBatchOptions extends OperationOptionsBase {
  /**
   * @property
   * The upper limit for the size of batch. The `tryAdd` function will return `false` after this limit is reached.
   */
  maxSizeInBytes?: number;
}

/**
 * Options when receiving a batch of messages from Service Bus.
 */
export interface ReceiveMessagesOptions extends OperationOptionsBase {
  /**
   * The maximum amount of time to wait for messages to arrive.
   *  **Default**: `60000` milliseconds.
   */
  maxWaitTimeInMs?: number;
}

/**
 * Options when getting an iterable iterator from Service Bus.
 */
export interface GetMessageIteratorOptions extends OperationOptionsBase {}

/**
 * Options used when subscribing to a Service Bus queue or subscription.
 */
export interface SubscribeOptions extends OperationOptionsBase {
  /**
   * @property Indicates whether the `complete()` method on the message should automatically be
   * called by the sdk after the user provided onMessage handler has been executed.
   * Calling `complete()` on a message removes it from the Queue/Subscription.
   * - **Default**: `true`.
   */
  autoComplete?: boolean;
  /**
   * @property The maximum number of concurrent calls that the library
   * can make to the user's message handler. Once this limit has been reached, more messages will
   * not be received until atleast one of the calls to the user's message handler has completed.
   * - **Default**: `1`.
   */
  maxConcurrentCalls?: number;
}

/**
 * Describes the options passed to the `acceptSession` and `acceptNextSession` methods
 * when using a Queue/Subscription that has sessions enabled.
 *
 * @export
 * @interface AcceptSessionOptions
 * @extends {OperationOptionsBase}
 * @template ReceiveModeT
 */
export interface AcceptSessionOptions<ReceiveModeT extends ReceiveMode>
  extends OperationOptionsBase {
  /**
   * Represents the receive mode for the receiver.
   *
   * In receiveAndDelete mode, messages are deleted from Service Bus as they are received.
   *
   * In peekLock mode, the receiver has a lock on the message for the duration specified on the
   * queue/subscription.
   *
   * Messages that are not settled within the lock duration will be redelivered as many times as
   * the max delivery count set on the queue/subscription, after which they get sent to a separate
   * dead letter queue.
   *
   * You can settle a message by calling complete(), abandon(), defer() or deadletter() methods on
   * the message.
   *
   * More information about how peekLock and message settlement works here:
   * https://docs.microsoft.com/azure/service-bus-messaging/message-transfers-locks-settlement#peeklock
   *
   */
  receiveMode?: ReceiveModeT;
  /**
   * @property The maximum duration in milliseconds
   * until which, the lock on the session will be renewed automatically by the sdk.
   * - **Default**: `300000` milliseconds (5 minutes).
   * - **To disable autolock renewal**, set this to `0`.
   */
  maxAutoRenewLockDurationInMs?: number;
}

/**
 * Describes the options passed to the `peekMessages` method on a receiver.
 */
export interface PeekMessagesOptions extends OperationOptionsBase {
  /**
   * @property The sequence number to start peeking messages from (inclusive).
   */
  fromSequenceNumber?: Long;
}<|MERGE_RESOLUTION|>--- conflicted
+++ resolved
@@ -3,9 +3,7 @@
 
 import { OperationOptionsBase } from "./modelsToBeSharedWithEventHubs";
 import Long from "long";
-<<<<<<< HEAD
 import { ServiceBusReceivedMessage } from "./serviceBusMessage";
-=======
 import { MessagingError } from "@azure/core-amqp";
 
 /**
@@ -35,7 +33,6 @@
    */
   fullyQualifiedNamespace: string;
 }
->>>>>>> 20072d2a
 
 /**
  * The general message handler interface (used for streamMessages).
