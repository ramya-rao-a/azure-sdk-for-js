--- conflicted
+++ resolved
@@ -28,12 +28,8 @@
   ServiceBusMessage,
   SendableMessageInfo,
   DispositionStatus,
-<<<<<<< HEAD
   toAmqpMessage,
   validateAmqpMessage
-=======
-  toAmqpMessage
->>>>>>> 363785db
 } from "../serviceBusMessage";
 import { LinkEntity } from "./linkEntity";
 import * as log from "../log";
@@ -447,11 +443,8 @@
       const item = messages[i];
       if (!item.messageId) item.messageId = generate_uuid();
       item.scheduledEnqueueTimeUtc = scheduledEnqueueTimeUtc;
-<<<<<<< HEAD
 
       validateAmqpMessage(item);
-=======
->>>>>>> 363785db
       const amqpMessage = toAmqpMessage(item);
 
       try {
