--- conflicted
+++ resolved
@@ -49,13 +49,8 @@
 export function wrapProcessErrorHandler(
   handlers: Pick<MessageHandlers, "processError">,
   logger: ServiceBusLogger = receiverLogger
-<<<<<<< HEAD
 ): MessageHandlers["processError"] {
-  return async (err: Error) => {
-=======
-): MessageHandlers<unknown>["processError"] {
   return async (args: ProcessErrorArgs) => {
->>>>>>> 20072d2a
     try {
       await handlers.processError(args);
     } catch (err) {
