--- conflicted
+++ resolved
@@ -4,11 +4,7 @@
 import chai from "chai";
 import Long from "long";
 import chaiAsPromised from "chai-as-promised";
-<<<<<<< HEAD
-import { ServiceBusMessage, delay, ServiceBusSessionReceiver } from "../src";
-=======
-import { ServiceBusMessage, delay, ProcessErrorArgs } from "../src";
->>>>>>> cef80ad4
+import { ServiceBusMessage, delay, ProcessErrorArgs, ServiceBusSessionReceiver } from "../src";
 import { getAlreadyReceivingErrorMsg } from "../src/util/errors";
 import { TestClientType, TestMessage } from "./utils/testUtils";
 import { ServiceBusReceiver, ServiceBusReceiverImpl } from "../src/receivers/receiver";
