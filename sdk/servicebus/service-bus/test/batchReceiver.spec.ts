// Copyright (c) Microsoft Corporation. All rights reserved.
// Licensed under the MIT License.

import chai from "chai";
const should = chai.should();
import chaiAsPromised from "chai-as-promised";
import dotenv from "dotenv";
dotenv.config();
chai.use(chaiAsPromised);
import {
  ServiceBusClient,
  QueueClient,
  TopicClient,
  SubscriptionClient,
  ServiceBusMessage,
  delay,
  SendableMessageInfo,
  ReceiveMode
} from "../src";

import { TestMessage, getSenderReceiverClients, ClientType, purge } from "./testUtils";
import { Receiver, SessionReceiver } from "../src/receiver";
import { Sender } from "../src/sender";

async function testPeekMsgsLength(
  client: QueueClient | SubscriptionClient,
  expectedPeekLength: number
): Promise<void> {
  const peekedMsgs = await client.peek(expectedPeekLength + 1);
  should.equal(
    peekedMsgs.length,
    expectedPeekLength,
    "Unexpected number of msgs found when peeking"
  );
}

let ns: ServiceBusClient;

let errorWasThrown: boolean;

let senderClient: QueueClient | TopicClient;
let receiverClient: QueueClient | SubscriptionClient;
let deadLetterClient: QueueClient | SubscriptionClient;
let sender: Sender;
let receiver: Receiver | SessionReceiver;
const maxDeliveryCount = 10;

async function beforeEachTest(
  senderType: ClientType,
  receiverType: ClientType,
  useSessions?: boolean
): Promise<void> {
  // The tests in this file expect the env variables to contain the connection string and
  // the names of empty queue/topic/subscription that are to be tested

  if (!process.env.SERVICEBUS_CONNECTION_STRING) {
    throw new Error(
      "Define SERVICEBUS_CONNECTION_STRING in your environment before running integration tests."
    );
  }

  ns = ServiceBusClient.createFromConnectionString(process.env.SERVICEBUS_CONNECTION_STRING);

  const clients = await getSenderReceiverClients(ns, senderType, receiverType);
  senderClient = clients.senderClient;
  receiverClient = clients.receiverClient;
  if (receiverClient instanceof QueueClient) {
    deadLetterClient = ns.createQueueClient(
      QueueClient.getDeadLetterQueuePath(receiverClient.entityPath)
    );
  }

  if (receiverClient instanceof SubscriptionClient) {
    deadLetterClient = ns.createSubscriptionClient(
      TopicClient.getDeadLetterTopicPath(senderClient.entityPath, receiverClient.subscriptionName),
      receiverClient.subscriptionName
    );
  }

  await purge(receiverClient, useSessions ? TestMessage.sessionId : undefined);
  await purge(deadLetterClient);
  const peekedMsgs = await receiverClient.peek();
  const receiverEntityType = receiverClient instanceof QueueClient ? "queue" : "topic";
  if (peekedMsgs.length) {
    chai.assert.fail(`Please use an empty ${receiverEntityType} for integration testing`);
  }
  const peekedDeadMsgs = await deadLetterClient.peek();
  if (peekedDeadMsgs.length) {
    chai.assert.fail(
      `Please use an empty dead letter ${receiverEntityType} for integration testing`
    );
  }

  sender = senderClient.createSender();
  if (useSessions) {
    receiver = receiverClient.createReceiver(ReceiveMode.peekLock, {
      sessionId: TestMessage.sessionId
    });
  } else {
    receiver = receiverClient.createReceiver(ReceiveMode.peekLock);
  }
}

async function afterEachTest(): Promise<void> {
  await ns.close();
}
describe("Batch Receiver - Settle message", function(): void {
  afterEach(async () => {
    await afterEachTest();
  });

  async function sendReceiveMsg(testMessages: SendableMessageInfo): Promise<ServiceBusMessage> {
    await sender.send(testMessages);
    const msgs = await receiver.receiveMessages(1);

    should.equal(Array.isArray(msgs), true, "`ReceivedMessages` is not an array");
    should.equal(msgs.length, 1, "Unexpected number of messages");
    should.equal(msgs[0].body, testMessages.body, "MessageBody is different than expected");
    should.equal(msgs[0].messageId, testMessages.messageId, "MessageId is different than expected");
    should.equal(msgs[0].deliveryCount, 0, "DeliveryCount is different than expected");

    return msgs[0];
  }

  async function testComplete(useSessions?: boolean): Promise<void> {
    const testMessages = useSessions ? TestMessage.getSessionSample() : TestMessage.getSample();
    const msg = await sendReceiveMsg(testMessages);

    await msg.complete();

    await testPeekMsgsLength(receiverClient, 0);
  }

  it("Partitioned Queue: complete() removes message", async function(): Promise<void> {
    await beforeEachTest(ClientType.PartitionedQueue, ClientType.PartitionedQueue);
    await testComplete();
  });

  it("Partitioned Subscription: complete() removes message", async function(): Promise<void> {
    await beforeEachTest(ClientType.PartitionedTopic, ClientType.PartitionedSubscription);
    await testComplete();
  });

  it("Unpartitioned Queue: complete() removes message", async function(): Promise<void> {
    await beforeEachTest(ClientType.UnpartitionedQueue, ClientType.UnpartitionedQueue);
    await testComplete();
  });

  it("Unpartitioned Subscription: complete() removes message", async function(): Promise<void> {
    await beforeEachTest(ClientType.UnpartitionedTopic, ClientType.UnpartitionedSubscription);
    await testComplete();
  });

  it("Partitioned Queue with Sessions: complete() removes message", async function(): Promise<
    void
  > {
    await beforeEachTest(
      ClientType.PartitionedQueueWithSessions,
      ClientType.PartitionedQueueWithSessions,
      true
    );
    await testComplete(true);
  });

  it("Partitioned Subscription with Sessions: complete() removes message", async function(): Promise<
    void
  > {
    await beforeEachTest(
      ClientType.PartitionedTopicWithSessions,
      ClientType.PartitionedSubscriptionWithSessions,
      true
    );
    await testComplete(true);
  });

  it("Unpartitioned Queue with Sessions: complete() removes message", async function(): Promise<
    void
  > {
    await beforeEachTest(
      ClientType.UnpartitionedQueueWithSessions,
      ClientType.UnpartitionedQueueWithSessions,
      true
    );
    await testComplete(true);
  });

  it("Unpartitioned Subscription with Sessions: complete() removes message", async function(): Promise<
    void
  > {
    await beforeEachTest(
      ClientType.UnpartitionedTopicWithSessions,
      ClientType.UnpartitionedSubscriptionWithSessions,
      true
    );
    await testComplete(true);
  });

  async function testAbandon(useSessions?: boolean): Promise<void> {
    const testMessages = useSessions ? TestMessage.getSessionSample() : TestMessage.getSample();
    const msg = await sendReceiveMsg(testMessages);
    await msg.abandon();

    await testPeekMsgsLength(receiverClient, 1);

    const receivedMsgs = await receiver.receiveMessages(1);

    should.equal(receivedMsgs.length, 1, "Unexpected number of messages");
    should.equal(receivedMsgs[0].deliveryCount, 1, "DeliveryCount is different than expected");
    should.equal(
      receivedMsgs[0].messageId,
      testMessages.messageId,
      "MessageId is different than expected"
    );

    await receivedMsgs[0].complete();

    await testPeekMsgsLength(receiverClient, 0);
  }

  it("Partitioned Queue: abandon() retains message with incremented deliveryCount", async function(): Promise<
    void
  > {
    await beforeEachTest(ClientType.PartitionedQueue, ClientType.PartitionedQueue);
    await testAbandon();
  });

  it("Partitioned Subscription: abandon() retains message with incremented deliveryCount", async function(): Promise<
    void
  > {
    await beforeEachTest(ClientType.PartitionedTopic, ClientType.PartitionedSubscription);
    await testAbandon();
  });

  it("Unpartitioned Queue: abandon() retains message with incremented deliveryCount", async function(): Promise<
    void
  > {
    await beforeEachTest(ClientType.UnpartitionedQueue, ClientType.UnpartitionedQueue);
    await testAbandon();
  });

  it("Unpartitioned Subscription: abandon() retains message with incremented deliveryCount", async function(): Promise<
    void
  > {
    await beforeEachTest(ClientType.UnpartitionedTopic, ClientType.UnpartitionedSubscription);
    await testAbandon();
  });

  it("Partitioned Queue with Sessions: abandon() retains message with incremented deliveryCount", async function(): Promise<
    void
  > {
    await beforeEachTest(
      ClientType.PartitionedQueueWithSessions,
      ClientType.PartitionedQueueWithSessions,
      true
    );
    await testAbandon(true);
  });

  it("Partitioned Subscription with Sessions: abandon() retains message with incremented deliveryCount", async function(): Promise<
    void
  > {
    await beforeEachTest(
      ClientType.PartitionedTopicWithSessions,
      ClientType.PartitionedSubscriptionWithSessions,
      true
    );
    await testAbandon(true);
  });

  it("Unpartitioned Queue with Sessions: abandon() retains message with incremented deliveryCount", async function(): Promise<
    void
  > {
    await beforeEachTest(
      ClientType.UnpartitionedQueueWithSessions,
      ClientType.UnpartitionedQueueWithSessions,
      true
    );
    await testAbandon(true);
  });

  it("Unpartitioned Subscription with Sessions: abandon() retains message with incremented deliveryCount", async function(): Promise<
    void
  > {
    await beforeEachTest(
      ClientType.UnpartitionedTopicWithSessions,
      ClientType.UnpartitionedSubscriptionWithSessions,
      true
    );
    await testAbandon(true);
  });

  async function testAbandonMsgsTillMaxDeliveryCount(useSessions?: boolean): Promise<void> {
    const testMessages = useSessions ? TestMessage.getSessionSample() : TestMessage.getSample();
    await sender.send(testMessages);
    let abandonMsgCount = 0;

    while (abandonMsgCount < maxDeliveryCount) {
      const receivedMsgs = await receiver.receiveMessages(1);

      should.equal(receivedMsgs.length, 1, "Unexpected number of messages");
      should.equal(
        receivedMsgs[0].messageId,
        testMessages.messageId,
        "MessageId is different than expected"
      );
      should.equal(
        receivedMsgs[0].deliveryCount,
        abandonMsgCount,
        "DeliveryCount is different than expected"
      );
      abandonMsgCount++;

      await receivedMsgs[0].abandon();
    }

    await testPeekMsgsLength(receiverClient, 0);

    const deadLetterReceiver = deadLetterClient.createReceiver(ReceiveMode.peekLock);
    const deadLetterMsgs = await deadLetterReceiver.receiveMessages(1);

    should.equal(
      Array.isArray(deadLetterMsgs),
      true,
      "`ReceivedMessages` from Deadletter is not an array"
    );
    should.equal(deadLetterMsgs.length, 1, "Unexpected number of messages");
    should.equal(
      deadLetterMsgs[0].body,
      testMessages.body,
      "MessageBody is different than expected"
    );
    should.equal(
      deadLetterMsgs[0].messageId,
      testMessages.messageId,
      "MessageId is different than expected"
    );

    await deadLetterMsgs[0].complete();

    await testPeekMsgsLength(deadLetterClient, 0);
  }

  it("Partitioned Queue: Multiple abandons until maxDeliveryCount.", async function(): Promise<
    void
  > {
    await beforeEachTest(ClientType.PartitionedQueue, ClientType.PartitionedQueue);
    await testAbandonMsgsTillMaxDeliveryCount();
  });

  it("Partitioned Subscription: Multiple abandons until maxDeliveryCount.", async function(): Promise<
    void
  > {
    await beforeEachTest(ClientType.PartitionedTopic, ClientType.PartitionedSubscription);
    await testAbandonMsgsTillMaxDeliveryCount();
  });

  it("Unpartitioned Queue: Multiple abandons until maxDeliveryCount.", async function(): Promise<
    void
  > {
    await beforeEachTest(ClientType.UnpartitionedQueue, ClientType.UnpartitionedQueue);
    await testAbandonMsgsTillMaxDeliveryCount();
  });

  it("Unpartitioned Subscription: Multiple abandons until maxDeliveryCount.", async function(): Promise<
    void
  > {
    await beforeEachTest(ClientType.UnpartitionedTopic, ClientType.UnpartitionedSubscription);
    await testAbandonMsgsTillMaxDeliveryCount();
  });

  it("Partitioned Queue with Sessions: Multiple abandons until maxDeliveryCount.", async function(): Promise<
    void
  > {
    await beforeEachTest(ClientType.PartitionedQueue, ClientType.PartitionedQueue);
    await testAbandonMsgsTillMaxDeliveryCount(true);
  });

  it("Partitioned Subscription with Sessions: Multiple abandons until maxDeliveryCount.", async function(): Promise<
    void
  > {
    await beforeEachTest(ClientType.PartitionedTopic, ClientType.PartitionedSubscription);
    await testAbandonMsgsTillMaxDeliveryCount(true);
  });

  it("Unpartitioned Queue with Sessions: Multiple abandons until maxDeliveryCount.", async function(): Promise<
    void
  > {
    await beforeEachTest(ClientType.UnpartitionedQueue, ClientType.UnpartitionedQueue);
    await testAbandonMsgsTillMaxDeliveryCount(true);
  });

  it("Unpartitioned Subscription with Sessions: Multiple abandons until maxDeliveryCount.", async function(): Promise<
    void
  > {
    await beforeEachTest(ClientType.UnpartitionedTopic, ClientType.UnpartitionedSubscription);
    await testAbandonMsgsTillMaxDeliveryCount(true);
  });

  async function testDefer(useSessions?: boolean): Promise<void> {
    const testMessages = useSessions ? TestMessage.getSessionSample() : TestMessage.getSample();
    const msg = await sendReceiveMsg(testMessages);

    if (!msg.sequenceNumber) {
      throw "Sequence Number can not be null";
    }
    const sequenceNumber = msg.sequenceNumber;
    await msg.defer();

    const deferredMsgs = await receiver.receiveDeferredMessage(sequenceNumber);
    if (!deferredMsgs) {
      throw "No message received for sequence number";
    }
    should.equal(deferredMsgs.body, testMessages.body, "MessageBody is different than expected");
    should.equal(
      deferredMsgs.messageId,
      testMessages.messageId,
      "MessageId is different than expected"
    );
    should.equal(deferredMsgs.deliveryCount, 1, "DeliveryCount is different than expected");

    await deferredMsgs.complete();

    await testPeekMsgsLength(receiverClient, 0);
  }

  it("Partitioned Queue: defer() moves message to deferred queue", async function(): Promise<void> {
    await beforeEachTest(ClientType.PartitionedQueue, ClientType.PartitionedQueue);
    await testDefer();
  });

  it("Partitioned Subscription: defer() moves message to deferred queue", async function(): Promise<
    void
  > {
    await beforeEachTest(ClientType.PartitionedTopic, ClientType.PartitionedSubscription);
    await testDefer();
  });

  it("Partitioned Queue with Sessions: defer() moves message to deferred queue", async function(): Promise<
    void
  > {
    await beforeEachTest(
      ClientType.PartitionedQueueWithSessions,
      ClientType.PartitionedQueueWithSessions,
      true
    );
    await testDefer(true);
  });

  it("Partitioned Subscription with Sessions: defer() moves message to deferred queue", async function(): Promise<
    void
  > {
    await beforeEachTest(
      ClientType.PartitionedTopicWithSessions,
      ClientType.PartitionedSubscriptionWithSessions,
      true
    );
    await testDefer(true);
  });

  it("Unpartitioned Queue: defer() moves message to deferred queue", async function(): Promise<
    void
  > {
    await beforeEachTest(ClientType.UnpartitionedQueue, ClientType.UnpartitionedQueue);
    await testDefer();
  });

  it("Unpartitioned Subscription: defer() moves message to deferred queue", async function(): Promise<
    void
  > {
    await beforeEachTest(ClientType.UnpartitionedTopic, ClientType.UnpartitionedSubscription);
    await testDefer();
  });

  it("Unpartitioned Queue with Sessions: defer() moves message to deferred queue", async function(): Promise<
    void
  > {
    await beforeEachTest(
      ClientType.UnpartitionedQueueWithSessions,
      ClientType.UnpartitionedQueueWithSessions,
      true
    );
    await testDefer(true);
  });

  it("Unpartitioned Subscription with Sessions: defer() moves message to deferred queue", async function(): Promise<
    void
  > {
    await beforeEachTest(
      ClientType.UnpartitionedTopicWithSessions,
      ClientType.UnpartitionedSubscriptionWithSessions,
      true
    );
    await testDefer(true);
  });

  async function testDeadletter(useSessions?: boolean): Promise<void> {
    const testMessages = useSessions ? TestMessage.getSessionSample() : TestMessage.getSample();
    const msg = await sendReceiveMsg(testMessages);
    await msg.deadLetter();

    await testPeekMsgsLength(receiverClient, 0);

    const deadLetterReceiver = deadLetterClient.createReceiver(ReceiveMode.peekLock);
    const deadLetterMsgs = await deadLetterReceiver.receiveMessages(1);

    should.equal(
      Array.isArray(deadLetterMsgs),
      true,
      "`ReceivedMessages` from Deadletter is not an array"
    );
    should.equal(deadLetterMsgs.length, 1, "Unexpected number of messages");
    should.equal(
      deadLetterMsgs[0].body,
      testMessages.body,
      "MessageBody is different than expected"
    );
    should.equal(
      deadLetterMsgs[0].messageId,
      testMessages.messageId,
      "MessageId is different than expected"
    );

    await deadLetterMsgs[0].complete();

    await testPeekMsgsLength(deadLetterClient, 0);
  }

  it("Partitioned Queue: deadLetter() moves message to deadletter queue", async function(): Promise<
    void
  > {
    await beforeEachTest(ClientType.PartitionedQueue, ClientType.PartitionedQueue);
    await testDeadletter();
  });

  it("Partitioned Subscription: deadLetter() moves message to deadletter queue", async function(): Promise<
    void
  > {
    await beforeEachTest(ClientType.PartitionedTopic, ClientType.PartitionedSubscription);
    await testDeadletter();
  });

  it("Unpartitioned Queue: deadLetter() moves message to deadletter queue", async function(): Promise<
    void
  > {
    await beforeEachTest(ClientType.UnpartitionedQueue, ClientType.UnpartitionedQueue);
    await testDeadletter();
  });

  it("Unpartitioned Subscription: deadLetter() moves message to deadletter queue", async function(): Promise<
    void
  > {
    await beforeEachTest(ClientType.UnpartitionedTopic, ClientType.UnpartitionedSubscription);
    await testDeadletter();
  });

  it("Partitioned Queue with Sessions: deadLetter() moves message to deadletter queue", async function(): Promise<
    void
  > {
    await beforeEachTest(
      ClientType.PartitionedQueueWithSessions,
      ClientType.PartitionedQueueWithSessions,
      true
    );
    await testDeadletter(true);
  });

  it("Partitioned Subscription with Sessions: deadLetter() moves message to deadletter queue", async function(): Promise<
    void
  > {
    await beforeEachTest(
      ClientType.PartitionedTopicWithSessions,
      ClientType.PartitionedSubscriptionWithSessions,
      true
    );
    await testDeadletter(true);
  });

  it("Unpartitioned Queue with Sessions: deadLetter() moves message to deadletter queue", async function(): Promise<
    void
  > {
    await beforeEachTest(
      ClientType.UnpartitionedQueueWithSessions,
      ClientType.UnpartitionedQueueWithSessions,
      true
    );
    await testDeadletter(true);
  });

  it("Unpartitioned Subscription with Sessions: deadLetter() moves message to deadletter queue", async function(): Promise<
    void
  > {
    await beforeEachTest(
      ClientType.UnpartitionedTopicWithSessions,
      ClientType.UnpartitionedSubscriptionWithSessions,
      true
    );
    await testDeadletter(true);
  });
});

describe("Batch Receiver - Settle deadlettered message", function(): void {
  afterEach(async () => {
    await afterEachTest();
  });

  let deadletterReceiver: Receiver;

  async function deadLetterMessage(testMessage: SendableMessageInfo): Promise<ServiceBusMessage> {
    await sender.send(testMessage);
    const receivedMsgs = await receiver.receiveMessages(1);

    should.equal(receivedMsgs.length, 1, "Unexpected number of messages");
    should.equal(receivedMsgs[0].body, testMessage.body, "MessageBody is different than expected");
    should.equal(
      receivedMsgs[0].messageId,
      testMessage.messageId,
      "MessageId is different than expected"
    );
    should.equal(receivedMsgs[0].deliveryCount, 0, "DeliveryCount is different than expected");

    await receivedMsgs[0].deadLetter();

    await testPeekMsgsLength(receiverClient, 0);

    deadletterReceiver = deadLetterClient.createReceiver(ReceiveMode.peekLock);
    const deadLetterMsgs = await deadletterReceiver.receiveMessages(1);

    should.equal(deadLetterMsgs.length, 1, "Unexpected number of messages");
    should.equal(
      deadLetterMsgs[0].body,
      testMessage.body,
      "MessageBody is different than expected"
    );
    should.equal(
      deadLetterMsgs[0].messageId,
      testMessage.messageId,
      "MessageId is different than expected"
    );
    should.equal(deadLetterMsgs[0].deliveryCount, 0, "DeliveryCount is different than expected");

    return deadLetterMsgs[0];
  }

  async function completeDeadLetteredMessage(
    testMessage: SendableMessageInfo,
    deadletterClient: QueueClient | SubscriptionClient,
    expectedDeliverCount: number
  ): Promise<void> {
    const deadLetterMsgs = await deadletterReceiver.receiveMessages(1);

    should.equal(deadLetterMsgs.length, 1, "Unexpected number of messages");
    should.equal(
      deadLetterMsgs[0].body,
      testMessage.body,
      "MessageBody is different than expected"
    );
    should.equal(
      deadLetterMsgs[0].messageId,
      testMessage.messageId,
      "MessageId is different than expected"
    );
    should.equal(
      deadLetterMsgs[0].deliveryCount,
      expectedDeliverCount,
      "DeliveryCount is different than expected"
    );

    await deadLetterMsgs[0].complete();
    await testPeekMsgsLength(deadletterClient, 0);
  }

  async function testDeadletter(testMessage: SendableMessageInfo): Promise<void> {
    const deadLetterMsg = await deadLetterMessage(testMessage);

    await deadLetterMsg.deadLetter().catch((err) => {
      should.equal(err.name, "InvalidOperationError", "ErrorName is different than expected");
      errorWasThrown = true;
    });

    should.equal(errorWasThrown, true, "Error thrown flag must be true");

    await completeDeadLetteredMessage(testMessage, deadLetterClient, 0);
  }

  it("Partitioned Queue: Throws error when dead lettering a dead lettered message", async function(): Promise<
    void
  > {
    await beforeEachTest(ClientType.PartitionedQueue, ClientType.PartitionedQueue);
    await testDeadletter(TestMessage.getSample());
  });

  it("Partitioned Subscription: Throws error when dead lettering a dead lettered message", async function(): Promise<
    void
  > {
    await beforeEachTest(ClientType.PartitionedTopic, ClientType.PartitionedSubscription);
    await testDeadletter(TestMessage.getSample());
  });

  it("Unpartitioned Queue: Throws error when dead lettering a dead lettered message", async function(): Promise<
    void
  > {
    await beforeEachTest(ClientType.UnpartitionedQueue, ClientType.UnpartitionedQueue);
    await testDeadletter(TestMessage.getSample());
  });

  it("Unpartitioned Subscription: Throws error when dead lettering a dead lettered message", async function(): Promise<
    void
  > {
    await beforeEachTest(ClientType.UnpartitionedTopic, ClientType.UnpartitionedSubscription);
    await testDeadletter(TestMessage.getSample());
  });

  async function testAbandon(testMessage: SendableMessageInfo): Promise<void> {
    const deadLetterMsg = await deadLetterMessage(testMessage);

    await deadLetterMsg.abandon();

    await completeDeadLetteredMessage(testMessage, deadLetterClient, 0);
  }

  it("Partitioned Queue: Abandon a message received from dead letter queue", async function(): Promise<
    void
  > {
    await beforeEachTest(ClientType.PartitionedQueue, ClientType.PartitionedQueue);
    await testAbandon(TestMessage.getSample());
  });

  it("Partitioned Subscription: Abandon a message received from dead letter queue", async function(): Promise<
    void
  > {
    await beforeEachTest(ClientType.PartitionedTopic, ClientType.PartitionedSubscription);
    await testAbandon(TestMessage.getSample());
  });

  it("Unpartitioned Queue: Abandon a message received from dead letter queue", async function(): Promise<
    void
  > {
    await beforeEachTest(ClientType.UnpartitionedQueue, ClientType.UnpartitionedQueue);
    await testAbandon(TestMessage.getSample());
  });

  it("Unpartitioned Subscription: Abandon a message received from dead letter queue", async function(): Promise<
    void
  > {
    await beforeEachTest(ClientType.UnpartitionedTopic, ClientType.UnpartitionedSubscription);
    await testAbandon(TestMessage.getSample());
  });

  async function testDefer(testMessage: SendableMessageInfo): Promise<void> {
    const deadLetterMsg = await deadLetterMessage(testMessage);

    if (!deadLetterMsg.sequenceNumber) {
      throw "Sequence Number can not be null";
    }

    const sequenceNumber = deadLetterMsg.sequenceNumber;
    await deadLetterMsg.defer();

    const deferredMsgs = await deadletterReceiver.receiveDeferredMessage(sequenceNumber);
    if (!deferredMsgs) {
      throw "No message received for sequence number";
    }
    should.equal(deferredMsgs.body, testMessage.body, "MessageBody is different than expected");
    should.equal(
      deferredMsgs.messageId,
      testMessage.messageId,
      "MessageId is different than expected"
    );

    await deferredMsgs.complete();

    await testPeekMsgsLength(receiverClient, 0);

    await testPeekMsgsLength(deadLetterClient, 0);
  }

  it("Partitioned Queue: Defer a message received from dead letter queue", async function(): Promise<
    void
  > {
    await beforeEachTest(ClientType.PartitionedQueue, ClientType.PartitionedQueue);
    await testDefer(TestMessage.getSample());
  });

  it("Partitioned Subscription: Defer a message received from dead letter queue", async function(): Promise<
    void
  > {
    await beforeEachTest(ClientType.PartitionedTopic, ClientType.PartitionedSubscription);
    await testDefer(TestMessage.getSample());
  });

  it("Unpartitioned Queue: Defer a message received from dead letter queue", async function(): Promise<
    void
  > {
    await beforeEachTest(ClientType.UnpartitionedQueue, ClientType.UnpartitionedQueue);
    await testDefer(TestMessage.getSample());
  });

  it("Unpartitioned Subscription: Defer a message received from dead letter queue", async function(): Promise<
    void
  > {
    await beforeEachTest(ClientType.UnpartitionedTopic, ClientType.UnpartitionedSubscription);
    await testDefer(TestMessage.getSample());
  });
});

describe("Batch Receiver - Multiple Receiver Operations", function(): void {
  afterEach(async () => {
    await afterEachTest();
  });

  // We use an empty queue/topic here so that the first receiveMessages call takes time to return
  async function testParallelReceiveCalls(useSessions?: boolean): Promise<void> {
    const firstBatchPromise = receiver.receiveMessages(1, 10);
    await delay(5000);

    let errorMessage;
    let expectedErrorMessage = `The receiver for "${
      receiverClient.entityPath
    }" is already receiving messages.`;
    if (useSessions) {
      expectedErrorMessage = `The receiver for session "${TestMessage.sessionId}" in "${
        receiverClient.entityPath
      }" is already receiving messages.`;
    }
    try {
      await receiver.receiveMessages(1);
    } catch (err) {
      errorMessage = err && err.message;
    }
    should.equal(
      errorMessage,
      expectedErrorMessage,
      "Unexpected error message for receiveMessages"
    );

    let unexpectedError;
    try {
      receiver.registerMessageHandler(
        (msg: ServiceBusMessage) => {
          return Promise.resolve();
        },
        (err) => {
          unexpectedError = err;
        }
      );
    } catch (err) {
      errorMessage = err && err.message;
    }
<<<<<<< HEAD

=======
>>>>>>> 563ff5da
    should.equal(
      errorMessage,
      expectedErrorMessage,
      "Unexpected error message for registerMessageHandler"
    );
    should.equal(
      unexpectedError,
      undefined,
      "Unexpected error found in errorHandler for registerMessageHandler"
    );

    await firstBatchPromise;
  }

  it("Partitioned Queue: Throws error when ReceiveBatch is called while the previous call is not done", async function(): Promise<
    void
  > {
    await beforeEachTest(ClientType.PartitionedQueue, ClientType.PartitionedQueue);
    await testParallelReceiveCalls();
  });

  it("Partitioned Subscription: Throws error when ReceiveBatch is called while the previous call is not done", async function(): Promise<
    void
  > {
    await beforeEachTest(ClientType.PartitionedTopic, ClientType.PartitionedSubscription);
    await testParallelReceiveCalls();
  });

  it("Unpartitioned Queue: Throws error when ReceiveBatch is called while the previous call is not done", async function(): Promise<
    void
  > {
    await beforeEachTest(ClientType.UnpartitionedQueue, ClientType.UnpartitionedQueue);
    await testParallelReceiveCalls();
  });

  it("Unpartitioned Subscription: Throws error when ReceiveBatch is called while the previous call is not done", async function(): Promise<
    void
  > {
    await beforeEachTest(ClientType.UnpartitionedTopic, ClientType.UnpartitionedSubscription);
    await testParallelReceiveCalls();
  });

  it("Partitioned Queue with Sessions: Throws error when ReceiveBatch is called while the previous call is not done", async function(): Promise<
    void
  > {
    await beforeEachTest(
      ClientType.PartitionedQueueWithSessions,
      ClientType.PartitionedQueueWithSessions,
      true
    );
    await testParallelReceiveCalls(true);
  });

  it("Partitioned Subscription with Sessions: Throws error when ReceiveBatch is called while the previous call is not done", async function(): Promise<
    void
  > {
    await beforeEachTest(
      ClientType.PartitionedTopicWithSessions,
      ClientType.PartitionedSubscriptionWithSessions,
      true
    );
    await testParallelReceiveCalls(true);
  });

  it("Unpartitioned Queue with Sessions: Throws error when ReceiveBatch is called while the previous call is not done", async function(): Promise<
    void
  > {
    await beforeEachTest(
      ClientType.UnpartitionedQueueWithSessions,
      ClientType.UnpartitionedQueueWithSessions,
      true
    );
    await testParallelReceiveCalls(true);
  });

  it("Unpartitioned Subscription with Sessions: Throws error when ReceiveBatch is called while the previous call is not done", async function(): Promise<
    void
  > {
    await beforeEachTest(
      ClientType.UnpartitionedTopicWithSessions,
      ClientType.UnpartitionedSubscriptionWithSessions,
      true
    );
    await testParallelReceiveCalls(true);
  });

  const messages: SendableMessageInfo[] = [
    {
      body: "hello1",
      messageId: `test message ${Math.random()}`,
      partitionKey: "dummy" // partitionKey is only for partitioned queue/subscrption, Unpartitioned queue/subscrption do not care about partitionKey.
    },
    {
      body: "hello2",
      messageId: `test message ${Math.random()}`,
      partitionKey: "dummy" // partitionKey is only for partitioned queue/subscrption, Unpartitioned queue/subscrption do not care about partitionKey.
    }
  ];
  const messageWithSessions: SendableMessageInfo[] = [
    {
      body: "hello1",
      messageId: `test message ${Math.random()}`,
      sessionId: TestMessage.sessionId
    },
    {
      body: "hello2",
      messageId: `test message ${Math.random()}`,
      sessionId: TestMessage.sessionId
    }
  ];

  // We test for mutilple receiveMessages specifically to ensure that batchingRecevier on a client is reused
  // See https://github.com/Azure/azure-service-bus-node/issues/31
  async function testSequentialReceiveBatchCalls(useSessions?: boolean): Promise<void> {
    const testMessages = useSessions ? messageWithSessions : messages;
    await sender.sendBatch(testMessages);
    const msgs1 = await receiver.receiveMessages(1);
    const msgs2 = await receiver.receiveMessages(1);

    // Results are checked after both receiveMessages are done to ensure that the second call doesnt
    // affect the result from the first one.
    should.equal(Array.isArray(msgs1), true, "`ReceivedMessages` is not an array");
    should.equal(msgs1.length, 1, "Unexpected number of messages");

    should.equal(Array.isArray(msgs2), true, "`ReceivedMessages` is not an array");
    should.equal(msgs2.length, 1, "Unexpected number of messages");

    should.equal(
      testMessages.some((x) => x.messageId === msgs1[0].messageId),
      true,
      "MessageId is different than expected"
    );
    should.equal(
      testMessages.some((x) => x.messageId === msgs2[0].messageId),
      true,
      "MessageId is different than expected"
    );

    await msgs1[0].complete();
    await msgs2[0].complete();
  }

  it("Partitioned Queue: Multiple sequential receiveMessages calls", async function(): Promise<
    void
  > {
    await beforeEachTest(ClientType.PartitionedQueue, ClientType.PartitionedQueue);
    await testSequentialReceiveBatchCalls();
  });

  it("Partitioned Subscription: Multiple sequential receiveMessages calls", async function(): Promise<
    void
  > {
    await beforeEachTest(ClientType.PartitionedTopic, ClientType.PartitionedSubscription);
    await testSequentialReceiveBatchCalls();
  });

  it("Unpartitioned Queue: Multiple sequential receiveMessages calls", async function(): Promise<
    void
  > {
    await beforeEachTest(ClientType.UnpartitionedQueue, ClientType.UnpartitionedQueue);
    await testSequentialReceiveBatchCalls();
  });

  it("Unpartitioned Subscription: Multiple sequential receiveMessages calls", async function(): Promise<
    void
  > {
    await beforeEachTest(ClientType.UnpartitionedTopic, ClientType.UnpartitionedSubscription);
    await testSequentialReceiveBatchCalls();
  });

  it("Partitioned Queue with Sessions: Multiple sequential receiveMessages calls", async function(): Promise<
    void
  > {
    await beforeEachTest(
      ClientType.PartitionedQueueWithSessions,
      ClientType.PartitionedQueueWithSessions,
      true
    );
    await testSequentialReceiveBatchCalls(true);
  });

  it("Partitioned Subscription with Sessions: Multiple sequential receiveMessages calls", async function(): Promise<
    void
  > {
    await beforeEachTest(
      ClientType.PartitionedTopicWithSessions,
      ClientType.PartitionedSubscriptionWithSessions,
      true
    );
    await testSequentialReceiveBatchCalls(true);
  });

  it("Unpartitioned Queue with Sessions: Multiple sequential receiveMessages calls", async function(): Promise<
    void
  > {
    await beforeEachTest(
      ClientType.UnpartitionedQueueWithSessions,
      ClientType.UnpartitionedQueueWithSessions,
      true
    );
    await testSequentialReceiveBatchCalls(true);
  });

  it("Unpartitioned Subscription with Sessions: Multiple sequential receiveMessages calls", async function(): Promise<
    void
  > {
    await beforeEachTest(
      ClientType.UnpartitionedTopicWithSessions,
      ClientType.UnpartitionedSubscriptionWithSessions,
      true
    );
    await testSequentialReceiveBatchCalls(true);
  });
});

describe("Batch Receiver - Others", function(): void {
  afterEach(async () => {
    await afterEachTest();
  });

  async function testNoSettlement(useSessions?: boolean): Promise<void> {
    const testMessages = useSessions ? TestMessage.getSessionSample() : TestMessage.getSample();
    await sender.send(testMessages);

    let receivedMsgs = await receiver.receiveMessages(1);

    should.equal(receivedMsgs.length, 1, "Unexpected number of messages");
    should.equal(receivedMsgs[0].deliveryCount, 0, "DeliveryCount is different than expected");
    should.equal(
      receivedMsgs[0].messageId,
      testMessages.messageId,
      "MessageId is different than expected"
    );

    await testPeekMsgsLength(receiverClient, 1);

    receivedMsgs = await receiver.receiveMessages(1);

    should.equal(receivedMsgs.length, 1, "Unexpected number of messages");
    should.equal(receivedMsgs[0].deliveryCount, 1, "DeliveryCount is different than expected");
    should.equal(
      receivedMsgs[0].messageId,
      testMessages.messageId,
      "MessageId is different than expected"
    );

    await receivedMsgs[0].complete();
  }

  it("Partitioned Queue: No settlement of the message is retained with incremented deliveryCount", async function(): Promise<
    void
  > {
    await beforeEachTest(ClientType.PartitionedQueue, ClientType.PartitionedQueue);
    await testNoSettlement();
  });

  it("Partitioned Subscription: No settlement of the message is retained with incremented deliveryCount", async function(): Promise<
    void
  > {
    await beforeEachTest(ClientType.PartitionedTopic, ClientType.PartitionedSubscription);
    await testNoSettlement();
  });

  it("Unpartitioned Queue: No settlement of the message is retained with incremented deliveryCount", async function(): Promise<
    void
  > {
    await beforeEachTest(ClientType.UnpartitionedQueue, ClientType.UnpartitionedQueue);
    await testNoSettlement();
  });

  it("Unpartitioned Subscription: No settlement of the message is retained with incremented deliveryCount", async function(): Promise<
    void
  > {
    await beforeEachTest(ClientType.UnpartitionedTopic, ClientType.UnpartitionedSubscription);
    await testNoSettlement();
  });

  async function testAskForMore(useSessions?: boolean): Promise<void> {
    const testMessages = useSessions ? TestMessage.getSessionSample() : TestMessage.getSample();
    await sender.send(testMessages);
    const receivedMsgs = await receiver.receiveMessages(2);

    should.equal(receivedMsgs.length, 1, "Unexpected number of messages");
    should.equal(receivedMsgs[0].body, testMessages.body, "MessageBody is different than expected");
    should.equal(
      receivedMsgs[0].messageId,
      testMessages.messageId,
      "MessageId is different than expected"
    );

    await receivedMsgs[0].complete();

    await testPeekMsgsLength(receiverClient, 0);
  }

  it("Partitioned Queue: Receive n messages but queue only has m messages, where m < n", async function(): Promise<
    void
  > {
    await beforeEachTest(ClientType.PartitionedQueue, ClientType.PartitionedQueue);

    await testAskForMore();
  });

  it("Partitioned Subscription: Receive n messages but subscription only has m messages, where m < n", async function(): Promise<
    void
  > {
    await beforeEachTest(ClientType.PartitionedTopic, ClientType.PartitionedSubscription);

    await testAskForMore();
  });

  it("Unpartitioned Queue: Receive n messages but queue only has m messages, where m < n", async function(): Promise<
    void
  > {
    await beforeEachTest(ClientType.UnpartitionedQueue, ClientType.UnpartitionedQueue);

    await testAskForMore();
  });

  it("Unpartitioned Subscription: Receive n messages but subscription only has m messages, where m < n", async function(): Promise<
    void
  > {
    await beforeEachTest(ClientType.UnpartitionedTopic, ClientType.UnpartitionedSubscription);

    await testAskForMore();
  });

  it("Partitioned Queue with Sessions: Receive n messages but queue only has m messages, where m < n", async function(): Promise<
    void
  > {
    await beforeEachTest(
      ClientType.PartitionedQueueWithSessions,
      ClientType.PartitionedQueueWithSessions,
      true
    );
    await testAskForMore(true);
  });

  it("Partitioned Subscription with Sessions: Receive n messages but subscription only has m messages, where m < n", async function(): Promise<
    void
  > {
    await beforeEachTest(
      ClientType.PartitionedTopicWithSessions,
      ClientType.PartitionedSubscriptionWithSessions,
      true
    );
    await testAskForMore(true);
  });

  it("Unpartitioned Queue with Sessions: Receive n messages but queue only has m messages, where m < n", async function(): Promise<
    void
  > {
    await beforeEachTest(
      ClientType.UnpartitionedQueueWithSessions,
      ClientType.UnpartitionedQueueWithSessions,
      true
    );
    await testAskForMore(true);
  });

  it("Unpartitioned Subscription with Sessions: Receive n messages but subscription only has m messages, where m < n", async function(): Promise<
    void
  > {
    await beforeEachTest(
      ClientType.UnpartitionedTopicWithSessions,
      ClientType.UnpartitionedSubscriptionWithSessions,
      true
    );
    await testAskForMore(true);
  });
});<|MERGE_RESOLUTION|>--- conflicted
+++ resolved
@@ -846,10 +846,6 @@
     } catch (err) {
       errorMessage = err && err.message;
     }
-<<<<<<< HEAD
-
-=======
->>>>>>> 563ff5da
     should.equal(
       errorMessage,
       expectedErrorMessage,
