// Copyright (c) Microsoft Corporation.
// Licensed under the MIT license.

import chai from "chai";
const should = chai.should();
const expect = chai.expect;
import chaiAsPromised from "chai-as-promised";
chai.use(chaiAsPromised);
import {
  ServiceBusReceivedMessage,
  ServiceBusMessage,
  ServiceBusReceiver,
  ProcessErrorArgs
} from "../src";

import { TestClientType, TestMessage, checkWithTimeout } from "./utils/testUtils";

import { getErrorMessageNotSupportedInReceiveAndDeleteMode } from "../src/util/errors";
import { ServiceBusSender } from "../src/sender";
import {
  EntityName,
  ServiceBusClientForTests,
  createServiceBusClientForTests,
  testPeekMsgsLength,
  getRandomTestClientTypeWithSessions,
  getRandomTestClientTypeWithNoSessions
} from "./utils/testutils2";
import { DispositionType } from "../src/serviceBusMessage";

let errorWasThrown: boolean;
const noSessionTestClientType = getRandomTestClientTypeWithNoSessions();
const withSessionTestClientType = getRandomTestClientTypeWithSessions();

describe("receive and delete", () => {
  let sender: ServiceBusSender;
  let receiver: ServiceBusReceiver;
  let serviceBusClient: ServiceBusClientForTests;
  let entityName: EntityName;

  before(() => {
    serviceBusClient = createServiceBusClientForTests();
  });

  after(() => {
    return serviceBusClient.test.after();
  });

  async function beforeEachTest(
    entityType: TestClientType,
    receiveMode?: "peekLock" | "receiveAndDelete"
  ): Promise<EntityName> {
    entityName = await serviceBusClient.test.createTestEntities(entityType);

    sender = serviceBusClient.test.addToCleanup(
      serviceBusClient.createSender(entityName.queue ?? entityName.topic!)
    );
    if (receiveMode === "peekLock") {
      receiver = await serviceBusClient.test.createPeekLockReceiver(entityName);
    } else {
      receiver = await serviceBusClient.test.createReceiveAndDeleteReceiver(entityName);
    }

    errorWasThrown = false;
    return entityName;
  }

  function afterEachTest(): Promise<void> {
    return serviceBusClient.test.afterEach();
  }

  describe("Batch Receiver in ReceiveAndDelete mode", function(): void {
    afterEach(async () => {
      await afterEachTest();
    });

    async function sendReceiveMsg(testMessages: ServiceBusMessage): Promise<void> {
      await sender.sendMessages(testMessages);
      const msgs = await receiver.receiveMessages(1);

      should.equal(Array.isArray(msgs), true, "`ReceivedMessages` is not an array");
      should.equal(msgs.length, 1, "Unexpected number of messages");
      should.equal(msgs[0].body, testMessages.body, "MessageBody is different than expected");
      should.equal(
        msgs[0].messageId,
        testMessages.messageId,
        "MessageId is different than expected"
      );
      should.equal(msgs[0].deliveryCount, 0, "DeliveryCount is different than expected");
    }

    async function testNoSettlement(): Promise<void> {
      const testMessages = entityName.usesSessions
        ? TestMessage.getSessionSample()
        : TestMessage.getSample();
      await sendReceiveMsg(testMessages);

      await testPeekMsgsLength(receiver, 0);
    }

    it(
      noSessionTestClientType + ": No settlement of the message removes message",
      async function(): Promise<void> {
        await beforeEachTest(noSessionTestClientType);
        await testNoSettlement();
      }
    );

    it(
      withSessionTestClientType + ": No settlement of the message removes message",
      async function(): Promise<void> {
        await beforeEachTest(withSessionTestClientType);
        await testNoSettlement();
      }
    );
  });

  describe("Streaming Receiver in ReceiveAndDelete mode", function(): void {
    let errorFromErrorHandler: Error | undefined;

    afterEach(async () => {
      await afterEachTest();
    });

    async function sendReceiveMsg(
      testMessages: ServiceBusMessage,
      autoCompleteFlag: boolean
    ): Promise<void> {
      await sender.sendMessages(testMessages);

      const errors: string[] = [];
      const receivedMsgs: ServiceBusReceivedMessage[] = [];

      receiver.subscribe(
        {
          async processMessage(message: ServiceBusReceivedMessage): Promise<void> {
            receivedMsgs.push(message);
          },
          async processError(args: ProcessErrorArgs): Promise<void> {
            errors.push(args.error.message);
          }
        },
        { autoComplete: autoCompleteFlag }
      );

      const msgsCheck = await checkWithTimeout(() => receivedMsgs.length === 1);
      should.equal(msgsCheck, true, "Could not receive the messages in expected time.");

      should.equal(receivedMsgs.length, 1, "Unexpected number of messages");
      should.equal(
        receivedMsgs[0].body,
        testMessages.body,
        "MessageBody is different than expected"
      );
      should.equal(
        receivedMsgs[0].messageId,
        testMessages.messageId,
        "MessageId is different than expected"
      );

      should.equal(
        errorFromErrorHandler,
        undefined,
        errorFromErrorHandler && errorFromErrorHandler.message
      );

      await testPeekMsgsLength(receiver, 0);
    }

    async function testNoSettlement(autoCompleteFlag: boolean): Promise<void> {
      const testMessages = entityName.usesSessions
        ? TestMessage.getSessionSample()
        : TestMessage.getSample();
      await sendReceiveMsg(testMessages, autoCompleteFlag);

      await testPeekMsgsLength(receiver, 0);
    }

    it(
      noSessionTestClientType +
        ": With auto-complete enabled, no settlement of the message removes message",
      async function(): Promise<void> {
        await beforeEachTest(noSessionTestClientType);
        await testNoSettlement(true);
      }
    );

    it(
      withSessionTestClientType +
        ": With auto-complete enabled, no settlement of the message removes message",
      async function(): Promise<void> {
        await beforeEachTest(withSessionTestClientType);
        await testNoSettlement(true);
      }
    );

    it(
      noSessionTestClientType +
        ": With auto-complete disabled, no settlement of the message removes message",
      async function(): Promise<void> {
        await beforeEachTest(noSessionTestClientType);
        await testNoSettlement(false);
      }
    );

    it(
      withSessionTestClientType +
        ": With auto-complete disabled, no settlement of the message removes message",
      async function(): Promise<void> {
        await beforeEachTest(withSessionTestClientType);
        await testNoSettlement(false);
      }
    );
  });

  describe("Settlement with ReceiveAndDelete mode", () => {
    afterEach(async () => {
      await afterEachTest();
    });

    async function sendReceiveMsg(
      testMessages: ServiceBusMessage
    ): Promise<ServiceBusReceivedMessage> {
      await sender.sendMessages(testMessages);
      const msgs = await receiver.receiveMessages(1);

      should.equal(Array.isArray(msgs), true, "`ReceivedMessages` is not an array");
      should.equal(msgs.length, 1, "Unexpected number of messages");
      should.equal(msgs[0].body, testMessages.body, "MessageBody is different than expected");
      should.equal(
        msgs[0].messageId,
        testMessages.messageId,
        "MessageId is different than expected"
      );
      should.equal(msgs[0].deliveryCount, 0, "DeliveryCount is different than expected");

      return msgs[0];
    }

    const testError = (err: Error, operation: DispositionType): void => {
      expect(err.message.toLowerCase(), "ErrorMessage is different than expected").includes(
        `failed to ${operation} the message as the operation is only supported in \'peeklock\' receive mode.`
      );
    };

    async function testSettlement(operation: DispositionType): Promise<void> {
      const testMessages = entityName.usesSessions
        ? TestMessage.getSessionSample()
        : TestMessage.getSample();
      const msg = await sendReceiveMsg(testMessages);

      try {
        if (operation === DispositionType.complete) {
          await (receiver as any).completeMessage(msg);
        } else if (operation === DispositionType.abandon) {
          await (receiver as any).abandonMessage(msg);
        } else if (operation === DispositionType.deadletter) {
          await (receiver as any).deadLetterMessage(msg);
        } else if (operation === DispositionType.defer) {
          await (receiver as any).deferMessage(msg);
        }
      } catch (err) {
        errorWasThrown = true;
        testError(err, operation);
      }

      should.equal(errorWasThrown, true, "Error thrown flag must be true");

      await testPeekMsgsLength(receiver, 0);
    }

    it(noSessionTestClientType + ": complete() throws error", async function(): Promise<void> {
      await beforeEachTest(noSessionTestClientType);
      await testSettlement(DispositionType.complete);
    });

    it(withSessionTestClientType + ": complete() throws error", async function(): Promise<void> {
      await beforeEachTest(withSessionTestClientType);
      await testSettlement(DispositionType.complete);
    });

    it(noSessionTestClientType + ": abandon() throws error", async function(): Promise<void> {
      await beforeEachTest(noSessionTestClientType);
      await testSettlement(DispositionType.abandon);
    });

    it(withSessionTestClientType + ": abandon() throws error", async function(): Promise<void> {
      await beforeEachTest(withSessionTestClientType);
      await testSettlement(DispositionType.abandon);
    });

    it(noSessionTestClientType + ": defer() throws error", async function(): Promise<void> {
      await beforeEachTest(noSessionTestClientType);
      await testSettlement(DispositionType.defer);
    });

    it(withSessionTestClientType + ": defer() throws error", async function(): Promise<void> {
      await beforeEachTest(withSessionTestClientType);
      await testSettlement(DispositionType.defer);
    });

    it(noSessionTestClientType + ": deadLetter() throws error", async function(): Promise<void> {
      await beforeEachTest(noSessionTestClientType);
      await testSettlement(DispositionType.deadletter);
    });

    it(withSessionTestClientType + ": deadLetter() throws error", async function(): Promise<void> {
      await beforeEachTest(withSessionTestClientType);
      await testSettlement(DispositionType.deadletter);
    });

    async function testRenewLock(): Promise<void> {
      const msg = await sendReceiveMsg(TestMessage.getSample());

<<<<<<< HEAD
      // have to cast it - the type system doesn't allow us to call into this method otherwise.
      await (receiver as any).renewMessageLock(msg).catch((err: Error) => {
=======
      await receiver.renewMessageLock(msg).catch((err) => {
>>>>>>> cef80ad4
        should.equal(
          err.message,
          getErrorMessageNotSupportedInReceiveAndDeleteMode("renew the lock on the message"),
          "ErrorMessage is different than expected"
        );
        errorWasThrown = true;
      });

      should.equal(errorWasThrown, true, "Error thrown flag must be true");
    }

    it(noSessionTestClientType + ": Renew message lock throws error", async function(): Promise<
      void
    > {
      await beforeEachTest(noSessionTestClientType);
      await testRenewLock();
    });
  });

  describe("Receive Deferred messages in ReceiveAndDelete mode", function(): void {
    let entityNames: EntityName;

    afterEach(async () => {
      await afterEachTest();
    });
    async function deferMessage(testClientType: TestClientType): Promise<Long> {
      entityNames = await beforeEachTest(testClientType, "peekLock");
      const testMessages = entityNames.usesSessions
        ? TestMessage.getSessionSample()
        : TestMessage.getSample();
      await sender.sendMessages(testMessages);
      const batch = await receiver.receiveMessages(1);
      const msgs = batch;

      should.equal(Array.isArray(msgs), true, "`ReceivedMessages` is not an array");
      should.equal(msgs.length, 1, "Unexpected number of messages");
      should.equal(msgs[0].body, testMessages.body, "MessageBody is different than expected");
      should.equal(
        msgs[0].messageId,
        testMessages.messageId,
        "MessageId is different than expected"
      );
      should.equal(msgs[0].deliveryCount, 0, "DeliveryCount is different than expected");

      await (receiver as any).deferMessage(msgs[0]);
      return msgs[0].sequenceNumber!;
    }

    async function testDeferredMessage(
      testClientType: TestClientType
    ): Promise<ServiceBusReceivedMessage> {
      const sequenceNumber = await deferMessage(testClientType);
      await receiver.close();
      receiver = await serviceBusClient.test.createReceiveAndDeleteReceiver(entityNames);

      const [deferredMsg] = await receiver.receiveDeferredMessages(sequenceNumber);
      if (!deferredMsg) {
        throw `No message received for sequence number ${sequenceNumber}`;
      }

      should.equal(deferredMsg!.deliveryCount, 1, "DeliveryCount is different than expected");
      await testPeekMsgsLength(receiver, 0);

      return deferredMsg;
    }

    /*
    // The below are commented due to service bug described in https://github.com/Azure/azure-sdk-for-js/issues/2268
    it("Partitioned Queue: No settlement of the message removes message", async function(): Promise<
      void
    > {
      await testDeferredMessage(TestClientType.PartitionedQueue);
    });

    it("Partitioned Subscription: No settlement of the message removes message", async function(): Promise<
      void
    > {
      await testDeferredMessage(TestClientType.PartitionedSubscription);
    });
    */

    it("Unpartitioned Queue: No settlement of the message removes message", async function(): Promise<
      void
    > {
      await testDeferredMessage(TestClientType.UnpartitionedQueue);
    });

    it("Unpartitioned Subscription: No settlement of the message removes message", async function(): Promise<
      void
    > {
      await testDeferredMessage(TestClientType.UnpartitionedSubscription);
    });

    it(
      withSessionTestClientType + ": No settlement of the message removes message",
      async function(): Promise<void> {
        await testDeferredMessage(withSessionTestClientType);
      }
    );
  });

  describe("Settlement of deferred msg in ReceiveAndDelete mode", () => {
    afterEach(async () => {
      await afterEachTest();
    });

    let entityNames: EntityName;

    async function testDeferredMessage(
      testClientType: TestClientType
    ): Promise<ServiceBusReceivedMessage> {
      entityNames = await beforeEachTest(testClientType, "peekLock");

      // send message
      const testMessage = entityNames.usesSessions
        ? TestMessage.getSessionSample()
        : TestMessage.getSample();
      await sender.sendMessages(testMessage);

      // receive and defer the message
      const [msg] = await receiver.receiveMessages(1);
      await (receiver as any).deferMessage(msg);
      const sequenceNumber = msg.sequenceNumber!;
      await receiver.close();

      // Receive the deferred message in ReceiveAndDelete mode
      receiver = await serviceBusClient.test.createReceiveAndDeleteReceiver(entityNames);
      const [deferredMsg] = await receiver.receiveDeferredMessages(sequenceNumber);
      if (!deferredMsg) {
        throw `No message received for sequence number ${sequenceNumber}`;
      }

      return deferredMsg;
    }

    const testError = (err: Error, operation: DispositionType): void => {
      expect(err.message.toLowerCase(), "ErrorMessage is different than expected").includes(
        `failed to ${operation} the message as the operation is only supported in \'peeklock\' receive mode.`
      );
    };

    async function testSettlement(
      testClienttype: TestClientType,
      operation: DispositionType
    ): Promise<void> {
      const deferredMsg = await testDeferredMessage(testClienttype);

      try {
        if (operation === DispositionType.complete) {
<<<<<<< HEAD
          await (receiver as any).completeMessage(msg);
        } else if (operation === DispositionType.abandon) {
          await (receiver as any).abandonMessage(msg);
        } else if (operation === DispositionType.deadletter) {
          await (receiver as any).deadLetterMessage(msg);
        } else if (operation === DispositionType.defer) {
          await (receiver as any).deferMessage(msg);
=======
          await receiver.completeMessage(deferredMsg);
        } else if (operation === DispositionType.abandon) {
          await receiver.abandonMessage(deferredMsg);
        } else if (operation === DispositionType.deadletter) {
          await receiver.deadLetterMessage(deferredMsg);
        } else if (operation === DispositionType.defer) {
          await receiver.deferMessage(deferredMsg);
>>>>>>> cef80ad4
        }
      } catch (err) {
        errorWasThrown = true;
        testError(err, operation);
      }

      should.equal(errorWasThrown, true, "Error thrown flag must be true");
    }

    it(noSessionTestClientType + ": complete() throws error", async function(): Promise<void> {
      await testSettlement(noSessionTestClientType, DispositionType.complete);
    });

    it(withSessionTestClientType + ": complete() throws error", async function(): Promise<void> {
      await testSettlement(withSessionTestClientType, DispositionType.complete);
    });

    it(noSessionTestClientType + ": abandon() throws error", async function(): Promise<void> {
      await testSettlement(noSessionTestClientType, DispositionType.abandon);
    });

    it(withSessionTestClientType + ": abandon() throws error", async function(): Promise<void> {
      await testSettlement(withSessionTestClientType, DispositionType.abandon);
    });

    it(noSessionTestClientType + ": defer() throws error", async function(): Promise<void> {
      await testSettlement(noSessionTestClientType, DispositionType.defer);
    });

    it(withSessionTestClientType + ": defer() throws error", async function(): Promise<void> {
      await testSettlement(withSessionTestClientType, DispositionType.defer);
    });

    it(noSessionTestClientType + ": deadLetter() throws error", async function(): Promise<void> {
      await testSettlement(noSessionTestClientType, DispositionType.deadletter);
    });

    it(withSessionTestClientType + ": deadLetter() throws error", async function(): Promise<void> {
      await testSettlement(withSessionTestClientType, DispositionType.deadletter);
    });

    async function testRenewLock(testClienttype: TestClientType): Promise<void> {
      const deferredMsg = await testDeferredMessage(testClienttype);

<<<<<<< HEAD
      // have to cast it - the type system doesn't allow us to call into this method otherwise.
      await (receiver as any).renewMessageLock(deferredMsg).catch((err: Error) => {
=======
      await receiver.renewMessageLock(deferredMsg).catch((err) => {
>>>>>>> cef80ad4
        should.equal(
          err.message,
          getErrorMessageNotSupportedInReceiveAndDeleteMode("renew the lock on the message"),
          "ErrorMessage is different than expected"
        );
        errorWasThrown = true;
      });

      should.equal(errorWasThrown, true, "Error thrown flag must be true");
    }

    it(noSessionTestClientType + ": Renew message lock throws error", async function(): Promise<
      void
    > {
      await testRenewLock(noSessionTestClientType);
    });
  });
});<|MERGE_RESOLUTION|>--- conflicted
+++ resolved
@@ -311,12 +311,8 @@
     async function testRenewLock(): Promise<void> {
       const msg = await sendReceiveMsg(TestMessage.getSample());
 
-<<<<<<< HEAD
       // have to cast it - the type system doesn't allow us to call into this method otherwise.
       await (receiver as any).renewMessageLock(msg).catch((err: Error) => {
-=======
-      await receiver.renewMessageLock(msg).catch((err) => {
->>>>>>> cef80ad4
         should.equal(
           err.message,
           getErrorMessageNotSupportedInReceiveAndDeleteMode("renew the lock on the message"),
@@ -466,23 +462,13 @@
 
       try {
         if (operation === DispositionType.complete) {
-<<<<<<< HEAD
-          await (receiver as any).completeMessage(msg);
+          await (receiver as any).completeMessage(deferredMsg);
         } else if (operation === DispositionType.abandon) {
-          await (receiver as any).abandonMessage(msg);
+          await (receiver as any).abandonMessage(deferredMsg);
         } else if (operation === DispositionType.deadletter) {
-          await (receiver as any).deadLetterMessage(msg);
+          await (receiver as any).deadLetterMessage(deferredMsg);
         } else if (operation === DispositionType.defer) {
-          await (receiver as any).deferMessage(msg);
-=======
-          await receiver.completeMessage(deferredMsg);
-        } else if (operation === DispositionType.abandon) {
-          await receiver.abandonMessage(deferredMsg);
-        } else if (operation === DispositionType.deadletter) {
-          await receiver.deadLetterMessage(deferredMsg);
-        } else if (operation === DispositionType.defer) {
-          await receiver.deferMessage(deferredMsg);
->>>>>>> cef80ad4
+          await (receiver as any).deferMessage(deferredMsg);
         }
       } catch (err) {
         errorWasThrown = true;
@@ -527,12 +513,8 @@
     async function testRenewLock(testClienttype: TestClientType): Promise<void> {
       const deferredMsg = await testDeferredMessage(testClienttype);
 
-<<<<<<< HEAD
       // have to cast it - the type system doesn't allow us to call into this method otherwise.
       await (receiver as any).renewMessageLock(deferredMsg).catch((err: Error) => {
-=======
-      await receiver.renewMessageLock(deferredMsg).catch((err) => {
->>>>>>> cef80ad4
         should.equal(
           err.message,
           getErrorMessageNotSupportedInReceiveAndDeleteMode("renew the lock on the message"),
