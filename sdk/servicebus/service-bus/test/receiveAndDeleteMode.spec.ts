// Copyright (c) Microsoft Corporation.
// Licensed under the MIT license.

import chai from "chai";
const should = chai.should();
const expect = chai.expect;
import chaiAsPromised from "chai-as-promised";
chai.use(chaiAsPromised);
import {
  ServiceBusReceivedMessage,
  ServiceBusMessage,
  ServiceBusReceiver,
<<<<<<< HEAD
  ServiceBusReceiverWithNoSettlementMethods
=======
  ProcessErrorArgs
>>>>>>> cef80ad4
} from "../src";

import { TestClientType, TestMessage, checkWithTimeout } from "./utils/testUtils";

import { getErrorMessageNotSupportedInReceiveAndDeleteMode } from "../src/util/errors";
import { ServiceBusSender } from "../src/sender";
import {
  EntityName,
  ServiceBusClientForTests,
  createServiceBusClientForTests,
  testPeekMsgsLength,
  getRandomTestClientTypeWithSessions,
  getRandomTestClientTypeWithNoSessions
} from "./utils/testutils2";
import { DispositionType } from "../src/serviceBusMessage";

let errorWasThrown: boolean;
const noSessionTestClientType = getRandomTestClientTypeWithNoSessions();
const withSessionTestClientType = getRandomTestClientTypeWithSessions();

describe("receive and delete", () => {
  let sender: ServiceBusSender;
  let peekLockReceiver: ServiceBusReceiver;
  let receiveAndDeleteReceiver: ServiceBusReceiverWithNoSettlementMethods;
  let serviceBusClient: ServiceBusClientForTests;
  let entityName: EntityName;

  before(() => {
    serviceBusClient = createServiceBusClientForTests();
  });

  after(() => {
    return serviceBusClient.test.after();
  });

  async function beforeEachTest(entityType: TestClientType): Promise<EntityName> {
    entityName = await serviceBusClient.test.createTestEntities(entityType);

    sender = serviceBusClient.test.addToCleanup(
      serviceBusClient.createSender(entityName.queue ?? entityName.topic!)
    );

    peekLockReceiver = (await serviceBusClient.test.createPeekLockReceiver(
      entityName
    )) as ServiceBusReceiver;
    receiveAndDeleteReceiver = await serviceBusClient.test.createReceiveAndDeleteReceiver(
      entityName
    );

    errorWasThrown = false;
    return entityName;
  }

  function afterEachTest(): Promise<void> {
    return serviceBusClient.test.afterEach();
  }

  describe("Batch Receiver in ReceiveAndDelete mode", function(): void {
    afterEach(async () => {
      await afterEachTest();
    });

    async function sendReceiveMsg(testMessages: ServiceBusMessage): Promise<void> {
      await sender.sendMessages(testMessages);
      const msgs = await receiveAndDeleteReceiver.receiveMessages(1);

      should.equal(Array.isArray(msgs), true, "`ReceivedMessages` is not an array");
      should.equal(msgs.length, 1, "Unexpected number of messages");
      should.equal(msgs[0].body, testMessages.body, "MessageBody is different than expected");
      should.equal(
        msgs[0].messageId,
        testMessages.messageId,
        "MessageId is different than expected"
      );
      should.equal(msgs[0].deliveryCount, 0, "DeliveryCount is different than expected");
    }

    async function testNoSettlement(): Promise<void> {
      const testMessages = entityName.usesSessions
        ? TestMessage.getSessionSample()
        : TestMessage.getSample();
      await sendReceiveMsg(testMessages);

      await testPeekMsgsLength(receiveAndDeleteReceiver, 0);
    }

    it(
      noSessionTestClientType + ": No settlement of the message removes message",
      async function(): Promise<void> {
        await beforeEachTest(noSessionTestClientType);
        await testNoSettlement();
      }
    );

    it(
      withSessionTestClientType + ": No settlement of the message removes message",
      async function(): Promise<void> {
        await beforeEachTest(withSessionTestClientType);
        await testNoSettlement();
      }
    );
  });

  describe("Streaming Receiver in ReceiveAndDelete mode", function(): void {
    let errorFromErrorHandler: Error | undefined;

    afterEach(async () => {
      await afterEachTest();
    });

    async function sendReceiveMsg(
      testMessages: ServiceBusMessage,
      autoCompleteFlag: boolean
    ): Promise<void> {
      await sender.sendMessages(testMessages);

      const errors: string[] = [];
      const receivedMsgs: ServiceBusReceivedMessage[] = [];

      receiveAndDeleteReceiver.subscribe(
        {
          async processMessage(message: ServiceBusReceivedMessage): Promise<void> {
            receivedMsgs.push(message);
          },
          async processError(args: ProcessErrorArgs): Promise<void> {
            errors.push(args.error.message);
          }
        },
        { autoComplete: autoCompleteFlag }
      );

      const msgsCheck = await checkWithTimeout(() => receivedMsgs.length === 1);
      should.equal(msgsCheck, true, "Could not receive the messages in expected time.");

      should.equal(receivedMsgs.length, 1, "Unexpected number of messages");
      should.equal(
        receivedMsgs[0].body,
        testMessages.body,
        "MessageBody is different than expected"
      );
      should.equal(
        receivedMsgs[0].messageId,
        testMessages.messageId,
        "MessageId is different than expected"
      );

      should.equal(
        errorFromErrorHandler,
        undefined,
        errorFromErrorHandler && errorFromErrorHandler.message
      );

      await testPeekMsgsLength(receiveAndDeleteReceiver, 0);
    }

    async function testNoSettlement(autoCompleteFlag: boolean): Promise<void> {
      const testMessages = entityName.usesSessions
        ? TestMessage.getSessionSample()
        : TestMessage.getSample();
      await sendReceiveMsg(testMessages, autoCompleteFlag);

      await testPeekMsgsLength(receiveAndDeleteReceiver, 0);
    }

    it(
      noSessionTestClientType +
        ": With auto-complete enabled, no settlement of the message removes message",
      async function(): Promise<void> {
        await beforeEachTest(noSessionTestClientType);
        await testNoSettlement(true);
      }
    );

    it(
      withSessionTestClientType +
        ": With auto-complete enabled, no settlement of the message removes message",
      async function(): Promise<void> {
        await beforeEachTest(withSessionTestClientType);
        await testNoSettlement(true);
      }
    );

    it(
      noSessionTestClientType +
        ": With auto-complete disabled, no settlement of the message removes message",
      async function(): Promise<void> {
        await beforeEachTest(noSessionTestClientType);
        await testNoSettlement(false);
      }
    );

    it(
      withSessionTestClientType +
        ": With auto-complete disabled, no settlement of the message removes message",
      async function(): Promise<void> {
        await beforeEachTest(withSessionTestClientType);
        await testNoSettlement(false);
      }
    );
  });

  describe("Settlement with ReceiveAndDelete mode", () => {
    afterEach(async () => {
      await afterEachTest();
    });

    async function sendReceiveMsg(
      testMessages: ServiceBusMessage
    ): Promise<ServiceBusReceivedMessage> {
      await sender.sendMessages(testMessages);
      const msgs = await receiveAndDeleteReceiver.receiveMessages(1);

      should.equal(Array.isArray(msgs), true, "`ReceivedMessages` is not an array");
      should.equal(msgs.length, 1, "Unexpected number of messages");
      should.equal(msgs[0].body, testMessages.body, "MessageBody is different than expected");
      should.equal(
        msgs[0].messageId,
        testMessages.messageId,
        "MessageId is different than expected"
      );
      should.equal(msgs[0].deliveryCount, 0, "DeliveryCount is different than expected");

      return msgs[0];
    }

    const testError = (err: Error, operation: DispositionType): void => {
      expect(err.message.toLowerCase(), "ErrorMessage is different than expected").includes(
        `failed to ${operation} the message as the operation is only supported in \'peeklock\' receive mode.`
      );
    };

    async function testSettlement(operation: DispositionType): Promise<void> {
      const testMessages = entityName.usesSessions
        ? TestMessage.getSessionSample()
        : TestMessage.getSample();
<<<<<<< HEAD
      // we have to force this cast - the type system doesn't allow this if you've chosen receiveAndDelete
      // as your lock mode.
=======
>>>>>>> cef80ad4
      const msg = await sendReceiveMsg(testMessages);

      try {
        if (operation === DispositionType.complete) {
          await (receiveAndDeleteReceiver as any).completeMessage(msg);
        } else if (operation === DispositionType.abandon) {
          await (receiveAndDeleteReceiver as any).abandonMessage(msg);
        } else if (operation === DispositionType.deadletter) {
          await (receiveAndDeleteReceiver as any).deadLetterMessage(msg);
        } else if (operation === DispositionType.defer) {
          await (receiveAndDeleteReceiver as any).deferMessage(msg);
        }
      } catch (err) {
        errorWasThrown = true;
        testError(err, operation);
      }

      should.equal(errorWasThrown, true, "Error thrown flag must be true");

      await testPeekMsgsLength(receiveAndDeleteReceiver, 0);
    }

    it(noSessionTestClientType + ": complete() throws error", async function(): Promise<void> {
      await beforeEachTest(noSessionTestClientType);
      await testSettlement(DispositionType.complete);
    });

    it(withSessionTestClientType + ": complete() throws error", async function(): Promise<void> {
      await beforeEachTest(withSessionTestClientType);
      await testSettlement(DispositionType.complete);
    });

    it(noSessionTestClientType + ": abandon() throws error", async function(): Promise<void> {
      await beforeEachTest(noSessionTestClientType);
      await testSettlement(DispositionType.abandon);
    });

    it(withSessionTestClientType + ": abandon() throws error", async function(): Promise<void> {
      await beforeEachTest(withSessionTestClientType);
      await testSettlement(DispositionType.abandon);
    });

    it(noSessionTestClientType + ": defer() throws error", async function(): Promise<void> {
      await beforeEachTest(noSessionTestClientType);
      await testSettlement(DispositionType.defer);
    });

    it(withSessionTestClientType + ": defer() throws error", async function(): Promise<void> {
      await beforeEachTest(withSessionTestClientType);
      await testSettlement(DispositionType.defer);
    });

    it(noSessionTestClientType + ": deadLetter() throws error", async function(): Promise<void> {
      await beforeEachTest(noSessionTestClientType);
      await testSettlement(DispositionType.deadletter);
    });

    it(withSessionTestClientType + ": deadLetter() throws error", async function(): Promise<void> {
      await beforeEachTest(withSessionTestClientType);
      await testSettlement(DispositionType.deadletter);
    });

    async function testRenewLock(): Promise<void> {
      const msg = await sendReceiveMsg(TestMessage.getSample());

<<<<<<< HEAD
      // have to cast it - the type system doesn't allow us to call into this method otherwise.
      await (receiveAndDeleteReceiver as any).renewMessageLock(msg).catch((err: Error) => {
=======
      await receiver.renewMessageLock(msg).catch((err) => {
>>>>>>> cef80ad4
        should.equal(
          err.message,
          getErrorMessageNotSupportedInReceiveAndDeleteMode("renew the lock on the message"),
          "ErrorMessage is different than expected"
        );
        errorWasThrown = true;
      });

      should.equal(errorWasThrown, true, "Error thrown flag must be true");
    }

    it(noSessionTestClientType + ": Renew message lock throws error", async function(): Promise<
      void
    > {
      await beforeEachTest(noSessionTestClientType);
      await testRenewLock();
    });
  });

  describe("Receive Deferred messages in ReceiveAndDelete mode", function(): void {
    let entityNames: EntityName;

    afterEach(async () => {
      await afterEachTest();
    });
    async function deferMessage(testClientType: TestClientType): Promise<Long> {
      entityNames = await beforeEachTest(testClientType);
      const testMessages = entityNames.usesSessions
        ? TestMessage.getSessionSample()
        : TestMessage.getSample();
      await sender.sendMessages(testMessages);
      const batch = await peekLockReceiver.receiveMessages(1);
      const msgs = batch;

      should.equal(Array.isArray(msgs), true, "`ReceivedMessages` is not an array");
      should.equal(msgs.length, 1, "Unexpected number of messages");
      should.equal(msgs[0].body, testMessages.body, "MessageBody is different than expected");
      should.equal(
        msgs[0].messageId,
        testMessages.messageId,
        "MessageId is different than expected"
      );
      should.equal(msgs[0].deliveryCount, 0, "DeliveryCount is different than expected");

      await peekLockReceiver.deferMessage(msgs[0]);
      return msgs[0].sequenceNumber!;
    }

    async function testDeferredMessage(
      testClientType: TestClientType
    ): Promise<ServiceBusReceivedMessage> {
      const sequenceNumber = await deferMessage(testClientType);

      const [deferredMsg] = await receiveAndDeleteReceiver.receiveDeferredMessages(sequenceNumber);
      if (!deferredMsg) {
        throw `No message received for sequence number ${sequenceNumber}`;
      }

      should.equal(deferredMsg!.deliveryCount, 1, "DeliveryCount is different than expected");
      await testPeekMsgsLength(receiveAndDeleteReceiver, 0);

      return deferredMsg;
    }

    /*
    // The below are commented due to service bug described in https://github.com/Azure/azure-sdk-for-js/issues/2268
    it("Partitioned Queue: No settlement of the message removes message", async function(): Promise<
      void
    > {
      await testDeferredMessage(TestClientType.PartitionedQueue);
    });

    it("Partitioned Subscription: No settlement of the message removes message", async function(): Promise<
      void
    > {
      await testDeferredMessage(TestClientType.PartitionedSubscription);
    });
    */

    it("Unpartitioned Queue: No settlement of the message removes message", async function(): Promise<
      void
    > {
      await testDeferredMessage(TestClientType.UnpartitionedQueue);
    });

    it("Unpartitioned Subscription: No settlement of the message removes message", async function(): Promise<
      void
    > {
      await testDeferredMessage(TestClientType.UnpartitionedSubscription);
    });

    it(
      withSessionTestClientType + ": No settlement of the message removes message",
      async function(): Promise<void> {
        await testDeferredMessage(withSessionTestClientType);
      }
    );
  });

  describe("Settlement of deferred msg in ReceiveAndDelete mode", () => {
    afterEach(async () => {
      await afterEachTest();
    });

    let entityNames: EntityName;

    async function testDeferredMessage(
      testClientType: TestClientType
    ): Promise<ServiceBusReceivedMessage> {
      entityNames = await beforeEachTest(testClientType);

      // send message
      const testMessage = entityNames.usesSessions
        ? TestMessage.getSessionSample()
        : TestMessage.getSample();
      await sender.sendMessages(testMessage);

      // receive and defer the message
      const [msg] = await peekLockReceiver.receiveMessages(1);
      await peekLockReceiver.deferMessage(msg);
      const sequenceNumber = msg.sequenceNumber!;
      await receiveAndDeleteReceiver.close();

      // Receive the deferred message in ReceiveAndDelete mode
      const [deferredMsg] = await receiveAndDeleteReceiver.receiveDeferredMessages(sequenceNumber);
      if (!deferredMsg) {
        throw `No message received for sequence number ${sequenceNumber}`;
      }

      return deferredMsg;
    }

    const testError = (err: Error, operation: DispositionType): void => {
      expect(err.message.toLowerCase(), "ErrorMessage is different than expected").includes(
        `failed to ${operation} the message as the operation is only supported in \'peeklock\' receive mode.`
      );
    };

    async function testSettlement(
      testClienttype: TestClientType,
      operation: DispositionType
    ): Promise<void> {
      const deferredMsg = await testDeferredMessage(testClienttype);

      try {
        if (operation === DispositionType.complete) {
<<<<<<< HEAD
          await (receiveAndDeleteReceiver as any).completeMessage(deferredMsg);
        } else if (operation === DispositionType.abandon) {
          await (receiveAndDeleteReceiver as any).abandonMessage(deferredMsg);
        } else if (operation === DispositionType.deadletter) {
          await (receiveAndDeleteReceiver as any).deadLetterMessage(deferredMsg);
        } else if (operation === DispositionType.defer) {
          await (receiveAndDeleteReceiver as any).deferMessage(deferredMsg);
=======
          await receiver.completeMessage(deferredMsg);
        } else if (operation === DispositionType.abandon) {
          await receiver.abandonMessage(deferredMsg);
        } else if (operation === DispositionType.deadletter) {
          await receiver.deadLetterMessage(deferredMsg);
        } else if (operation === DispositionType.defer) {
          await receiver.deferMessage(deferredMsg);
>>>>>>> cef80ad4
        }
      } catch (err) {
        errorWasThrown = true;
        testError(err, operation);
      }

      should.equal(errorWasThrown, true, "Error thrown flag must be true");
    }

    it(noSessionTestClientType + ": complete() throws error", async function(): Promise<void> {
      await testSettlement(noSessionTestClientType, DispositionType.complete);
    });

    it(withSessionTestClientType + ": complete() throws error", async function(): Promise<void> {
      await testSettlement(withSessionTestClientType, DispositionType.complete);
    });

    it(noSessionTestClientType + ": abandon() throws error", async function(): Promise<void> {
      await testSettlement(noSessionTestClientType, DispositionType.abandon);
    });

    it(withSessionTestClientType + ": abandon() throws error", async function(): Promise<void> {
      await testSettlement(withSessionTestClientType, DispositionType.abandon);
    });

    it(noSessionTestClientType + ": defer() throws error", async function(): Promise<void> {
      await testSettlement(noSessionTestClientType, DispositionType.defer);
    });

    it(withSessionTestClientType + ": defer() throws error", async function(): Promise<void> {
      await testSettlement(withSessionTestClientType, DispositionType.defer);
    });

    it(noSessionTestClientType + ": deadLetter() throws error", async function(): Promise<void> {
      await testSettlement(noSessionTestClientType, DispositionType.deadletter);
    });

    it(withSessionTestClientType + ": deadLetter() throws error", async function(): Promise<void> {
      await testSettlement(withSessionTestClientType, DispositionType.deadletter);
    });

    async function testRenewLock(testClienttype: TestClientType): Promise<void> {
      const deferredMsg = await testDeferredMessage(testClienttype);

<<<<<<< HEAD
      // have to cast it - the type system doesn't allow us to call into this method otherwise.
      await (receiveAndDeleteReceiver as any).renewMessageLock(deferredMsg).catch((err: Error) => {
=======
      await receiver.renewMessageLock(deferredMsg).catch((err) => {
>>>>>>> cef80ad4
        should.equal(
          err.message,
          getErrorMessageNotSupportedInReceiveAndDeleteMode("renew the lock on the message"),
          "ErrorMessage is different than expected"
        );
        errorWasThrown = true;
      });

      should.equal(errorWasThrown, true, "Error thrown flag must be true");
    }

    it(noSessionTestClientType + ": Renew message lock throws error", async function(): Promise<
      void
    > {
      await testRenewLock(noSessionTestClientType);
    });
  });
});<|MERGE_RESOLUTION|>--- conflicted
+++ resolved
@@ -10,11 +10,8 @@
   ServiceBusReceivedMessage,
   ServiceBusMessage,
   ServiceBusReceiver,
-<<<<<<< HEAD
-  ServiceBusReceiverWithNoSettlementMethods
-=======
+  ServiceBusReceiverWithNoSettlementMethods,
   ProcessErrorArgs
->>>>>>> cef80ad4
 } from "../src";
 
 import { TestClientType, TestMessage, checkWithTimeout } from "./utils/testUtils";
@@ -250,11 +247,6 @@
       const testMessages = entityName.usesSessions
         ? TestMessage.getSessionSample()
         : TestMessage.getSample();
-<<<<<<< HEAD
-      // we have to force this cast - the type system doesn't allow this if you've chosen receiveAndDelete
-      // as your lock mode.
-=======
->>>>>>> cef80ad4
       const msg = await sendReceiveMsg(testMessages);
 
       try {
@@ -320,12 +312,8 @@
     async function testRenewLock(): Promise<void> {
       const msg = await sendReceiveMsg(TestMessage.getSample());
 
-<<<<<<< HEAD
       // have to cast it - the type system doesn't allow us to call into this method otherwise.
       await (receiveAndDeleteReceiver as any).renewMessageLock(msg).catch((err: Error) => {
-=======
-      await receiver.renewMessageLock(msg).catch((err) => {
->>>>>>> cef80ad4
         should.equal(
           err.message,
           getErrorMessageNotSupportedInReceiveAndDeleteMode("renew the lock on the message"),
@@ -472,7 +460,6 @@
 
       try {
         if (operation === DispositionType.complete) {
-<<<<<<< HEAD
           await (receiveAndDeleteReceiver as any).completeMessage(deferredMsg);
         } else if (operation === DispositionType.abandon) {
           await (receiveAndDeleteReceiver as any).abandonMessage(deferredMsg);
@@ -480,15 +467,6 @@
           await (receiveAndDeleteReceiver as any).deadLetterMessage(deferredMsg);
         } else if (operation === DispositionType.defer) {
           await (receiveAndDeleteReceiver as any).deferMessage(deferredMsg);
-=======
-          await receiver.completeMessage(deferredMsg);
-        } else if (operation === DispositionType.abandon) {
-          await receiver.abandonMessage(deferredMsg);
-        } else if (operation === DispositionType.deadletter) {
-          await receiver.deadLetterMessage(deferredMsg);
-        } else if (operation === DispositionType.defer) {
-          await receiver.deferMessage(deferredMsg);
->>>>>>> cef80ad4
         }
       } catch (err) {
         errorWasThrown = true;
@@ -533,12 +511,8 @@
     async function testRenewLock(testClienttype: TestClientType): Promise<void> {
       const deferredMsg = await testDeferredMessage(testClienttype);
 
-<<<<<<< HEAD
       // have to cast it - the type system doesn't allow us to call into this method otherwise.
       await (receiveAndDeleteReceiver as any).renewMessageLock(deferredMsg).catch((err: Error) => {
-=======
-      await receiver.renewMessageLock(deferredMsg).catch((err) => {
->>>>>>> cef80ad4
         should.equal(
           err.message,
           getErrorMessageNotSupportedInReceiveAndDeleteMode("renew the lock on the message"),
