--- conflicted
+++ resolved
@@ -5,11 +5,7 @@
 const should = chai.should();
 import chaiAsPromised from "chai-as-promised";
 chai.use(chaiAsPromised);
-<<<<<<< HEAD
-import { MessagingError, ServiceBusMessage, delay, LockMethods } from "../src";
-=======
 import { ServiceBusMessage, delay, ProcessErrorArgs } from "../src";
->>>>>>> cef80ad4
 import { TestClientType, TestMessage, isMessagingError } from "./utils/testUtils";
 import {
   ServiceBusClientForTests,
