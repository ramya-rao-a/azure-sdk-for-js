--- conflicted
+++ resolved
@@ -540,11 +540,7 @@
    * @param [options] The optional parameters
    * @returns AsyncIterableIterator<Key>
    */
-<<<<<<< HEAD
-  public async *getAllKeys(options?: GetAllKeysOptions): AsyncIterableIterator<KeyAttributes> {
-=======
   public async *getKeys(options?: GetKeysOptions): AsyncIterableIterator<KeyAttributes> {
->>>>>>> 8e3c9338
     let currentSetResponse = await this.client.getKeys(this.vaultBaseUrl, {
       ...(options && options.requestOptions ? options.requestOptions : {})
     });
@@ -564,11 +560,7 @@
    * @param [options] The optional parameters
    * @returns AsyncIterableIterator<Key>
    */
-<<<<<<< HEAD
-  public async *getAllDeletedKeys(options?: GetAllKeysOptions): AsyncIterableIterator<Key> {
-=======
   public async *getDeletedKeys(options?: GetKeysOptions): AsyncIterableIterator<Key> {
->>>>>>> 8e3c9338
     let currentSetResponse = await this.client.getDeletedKeys(this.vaultBaseUrl, {
       ...(options && options.requestOptions ? options.requestOptions : {})
     });
