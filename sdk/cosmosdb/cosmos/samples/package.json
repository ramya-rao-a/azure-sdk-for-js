{
  "name": "cosmos-samples",
  "version": "0.0.0",
  "private": true,
  "description": "Cosmos DB Samples",
  "main": "app.js",
  "dependencies": {},
  "scripts": {
    "ContainerManagement": "npx ts-node ./ContainerManagement",
    "UserManagement": "npx ts-node ./UserManagement",
    "ServerSideScripts": "npx ts-node ./ServerSideScripts",
    "ItemManagement": "npx ts-node ./ItemManagement",
    "DatabaseManagement": "npx ts-node ./DatabaseManagement",
<<<<<<< HEAD
    "IndexManagement": "npx ts-node ./IndexManagement",
    "ChangeFeed": "npx ts-node ./ChangeFeed",
    "all-samples": "npm run ContainerManagement && npm run UserManagement && npm run ServerSideScripts && npm run ItemManagement && npm run DatabaseManagement && npm run ChangeFeed"
=======
    "IndexeManagement": "npx ts-node ./IndexeManagement",
    "ChangeFeed": "npx ts-node ./ChangeFeed",
    "BulkUpdateWithSproc": "npx ts-node ./BulkUpdateWithSproc"
>>>>>>> ed9cd679
  }
}<|MERGE_RESOLUTION|>--- conflicted
+++ resolved
@@ -11,14 +11,9 @@
     "ServerSideScripts": "npx ts-node ./ServerSideScripts",
     "ItemManagement": "npx ts-node ./ItemManagement",
     "DatabaseManagement": "npx ts-node ./DatabaseManagement",
-<<<<<<< HEAD
     "IndexManagement": "npx ts-node ./IndexManagement",
     "ChangeFeed": "npx ts-node ./ChangeFeed",
-    "all-samples": "npm run ContainerManagement && npm run UserManagement && npm run ServerSideScripts && npm run ItemManagement && npm run DatabaseManagement && npm run ChangeFeed"
-=======
-    "IndexeManagement": "npx ts-node ./IndexeManagement",
-    "ChangeFeed": "npx ts-node ./ChangeFeed",
-    "BulkUpdateWithSproc": "npx ts-node ./BulkUpdateWithSproc"
->>>>>>> ed9cd679
+    "BulkUpdateWithSproc": "npx ts-node ./BulkUpdateWithSproc",
+    "all-samples": "npm run ContainerManagement && npm run UserManagement && npm run ServerSideScripts && npm run ItemManagement && npm run DatabaseManagement && npm run ChangeFeed && npm run BulkUpdateWithSproc"
   }
 }