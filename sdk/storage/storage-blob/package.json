{
  "name": "@azure/storage-blob",
<<<<<<< HEAD
  "version": "11.0.0-preview.1",
=======
  "sdk-type": "client",
  "version": "10.3.0",
>>>>>>> 636f8a2c
  "description": "Microsoft Azure Storage SDK for JavaScript - Blob",
  "main": "./dist/index.js",
  "module": "./dist-esm/src/index.js",
  "browser": {
    "./dist/index.js": "./browser/azure-storage-blob.min.js",
    "./dist-esm/src/index.js": "./dist-esm/src/index.browser.js",
    "./dist-esm/test/utils/index.js": "./dist-esm/test/utils/index.browser.js",
    "./dist-esm/src/BlobDownloadResponse.js": "./dist-esm/src/BlobDownloadResponse.browser.js",
    "os": false,
    "process": false
  },
  "types": "./typings/src/index.d.ts",
  "engine": {
    "node": ">=6.0.0"
  },
  "dependencies": {
    "@azure/ms-rest-js": "^1.2.6",
    "events": "^3.0.0",
    "tslib": "^1.9.3"
  },
  "devDependencies": {
    "@microsoft/api-extractor": "^7.1.5",
    "@types/dotenv": "^6.1.0",
    "@typescript-eslint/eslint-plugin": "~1.9.0",
    "@typescript-eslint/parser": "^1.7.0",
    "@types/mocha": "^5.2.5",
    "@types/node": "^8.0.0",
    "assert": "^1.4.1",
    "cross-env": "^5.2.0",
    "dotenv": "^7.0.0",
    "eslint": "^5.16.0",
    "eslint-config-prettier": "^4.2.0",
    "eslint-detailed-reporter": "^0.8.0",
    "eslint-plugin-no-null": "^1.0.2",
    "eslint-plugin-no-only-tests": "^2.3.0",
    "eslint-plugin-promise": "^4.1.1",
    "es6-promise": "^4.2.5",
    "gulp": "^4.0.0",
    "gulp-zip": "^4.2.0",
    "inherits": "^2.0.3",
    "karma": "^4.0.1",
    "karma-chrome-launcher": "^2.2.0",
    "karma-coverage": "^1.1.2",
    "karma-edge-launcher": "^0.4.2",
    "karma-env-preprocessor": "^0.1.1",
    "karma-firefox-launcher": "^1.1.0",
    "karma-ie-launcher": "^1.0.0",
    "karma-junit-reporter": "^1.2.0",
    "karma-mocha": "^1.3.0",
    "karma-mocha-reporter": "^2.2.5",
    "karma-remap-coverage": "^0.1.5",
    "mocha": "^5.2.0",
    "mocha-junit-reporter": "^1.18.0",
    "mocha-multi": "^1.0.1",
    "nyc": "^14.0.0",
    "prettier": "^1.16.4",
    "puppeteer": "^1.11.0",
    "rimraf": "^2.6.2",
    "rollup": "~1.13.1",
    "rollup-plugin-commonjs": "^9.2.0",
    "rollup-plugin-multi-entry": "^2.1.0",
    "rollup-plugin-node-resolve": "^4.2.0",
    "rollup-plugin-replace": "^2.1.0",
    "rollup-plugin-shim": "^1.0.0",
    "rollup-plugin-sourcemaps": "^0.4.2",
    "rollup-plugin-uglify": "^6.0.0",
    "rollup-plugin-visualizer": "^1.0.0",
    "source-map-support": "^0.5.9",
    "ts-node": "^7.0.1",
    "typescript": "^3.2.2",
    "util": "^0.11.1"
  },
  "scripts": {
    "audit": "node ../../../common/scripts/rush-audit.js && rimraf node_modules package-lock.json && npm i --package-lock-only 2>&1 && npm audit",
    "build:autorest": "autorest ./swagger/README.md --typescript --use=@microsoft.azure/autorest.typescript@2.1.3",
    "build:browserzip": "gulp zip",
    "build:es6": "tsc -p tsconfig.json",
    "build:nodebrowser": "rollup -c 2>&1",
    "build:js-samples": "npm run clean && npm run build:es6 && cross-env ONLY_NODE=true rollup -c 2>&1",
    "build:ts-samples": "npm run clean && cd samples && tsc -p . ",
    "build:test": "npm run build:es6 && rollup -c rollup.test.config.js 2>&1",
    "build": "npm run build:es6 && npm run build:nodebrowser && npm run build:browserzip",
    "check-format": "prettier --list-different --config ../../.prettierrc.json \"src/**/*.ts\" \"test/**/*.ts\" \"*.{js,json}\"",
    "clean": "rimraf dist dist-esm dist-test typings temp browser/*.js* browser/*.zip statistics.html coverage coverage-browser .nyc_output *.tgz *.log test*.xml TEST*.xml",
    "extract-api": "tsc -p . && api-extractor run --local",
    "format": "prettier --write --config ../../.prettierrc.json \"src/**/*.ts\" \"test/**/*.ts\" \"*.{js,json}\"",
    "integration-test:browser": "karma start --single-run",
    "integration-test:node": "nyc mocha --require source-map-support/register --reporter mocha-multi --reporter-options spec=-,mocha-junit-reporter=- --full-trace -t 120000 dist-test/index.node.js",
    "integration-test": "npm run integration-test:node && npm run integration-test:browser",
    "lint:fix": "eslint -c ../../.eslintrc.json src test samples --ext .ts --fix",
    "lint": "eslint -c ../../.eslintrc.json src test samples --ext .ts -f node_modules/eslint-detailed-reporter/lib/detailed.js -o storage-blob-lintReport.html || exit 0",
    "pack": "npm pack 2>&1",
    "prebuild": "npm run clean",
    "test:browser": "npm run build:test && npm run unit-test:browser && npm run integration-test:browser",
    "test:node": "npm run build:test && npm run unit-test:node && npm run integration-test:node",
    "test": "npm run build:test && npm run unit-test && npm run integration-test",
    "unit-test:browser": "echo skipped",
    "unit-test:node": "echo skipped",
    "unit-test": "npm run unit-test:node && npm run unit-test:browser"
  },
  "files": [
    "BreakingChanges.md",
    "browser/*.min.js*",
    "browser/ThirdPartyNotices.txt",
    "dist/",
    "dist-esm/src/",
    "src/",
    "typings/src",
    "tsconfig.json"
  ],
  "repository": {
    "type": "git",
    "url": "git+https://github.com/Azure/azure-sdk-for-js.git"
  },
  "keywords": [
    "Azure",
    "Storage",
    "Blob",
    "Node.js",
    "TypeScript",
    "JavaScript",
    "Browser"
  ],
  "author": "Microsoft Corporation",
  "license": "MIT",
  "bugs": {
    "url": "https://github.com/Azure/azure-sdk-for-js/issues"
  },
  "homepage": "https://github.com/Azure/azure-sdk-for-js#readme",
  "sideEffects": false
}<|MERGE_RESOLUTION|>--- conflicted
+++ resolved
@@ -1,11 +1,7 @@
 {
   "name": "@azure/storage-blob",
-<<<<<<< HEAD
+  "sdk-type": "client",
   "version": "11.0.0-preview.1",
-=======
-  "sdk-type": "client",
-  "version": "10.3.0",
->>>>>>> 636f8a2c
   "description": "Microsoft Azure Storage SDK for JavaScript - Blob",
   "main": "./dist/index.js",
   "module": "./dist-esm/src/index.js",
